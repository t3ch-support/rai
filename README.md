# RAI bare code

This repo contains core sources related to Robotic AI. First users are not recommended to use this repo alone.
Please have a look at example projects that use this bare code as a submodule and expose and explain one
particular functionality. The first example projects to come are: KOMO & LGP.

'bare code' means that this repo contains only sources and a minimal Ubuntu-specific build system, but no examples
and only minimal tests. Embedding projects provide examples and more thorough testing. For integration in other
projects, use it as a submodule and integrate it in your own out-of-source build system.

## Brief history

Parts of the code have there origin at around 2004 (Edinburgh). The code grew over the years to a large repo with
many projects from all lab members, but a somewhat consistent scope of code shared between projects. This repo exports a
selection of the code shared between projects and contains a set of representations and methods for Robotics, ML and AI.
As the functionality is diverse I don't even try to explain. The example projects will hopefully demonstrate it.

## Quick Start

```
git clone git@github.com:MarcToussaint/rai.git
# OR, if you don't have a github account:
git clone https://github.com/MarcToussaint/rai.git
cd rai

# OPTIONAL! Often you will only need to compile some components and don't need all Ubuntu packages
<<<<<<< HEAD
make -j1 printUbuntuAll  # to just print Ubuntu package dependencies per component
=======
make -j1 printUbuntuAll    # to just print Ubuntu package dependencies per component
>>>>>>> 9bea7444
make -j1 installUbuntuAll  # calls sudo apt-get install; you can always interrupt

make -j4
make runTests      # compile and run the essential tests
make bin           # compile rai/bin/kinEdit and similar
```

To change the dependencies:
```
cp build/config.mk.default config.mk
```
Then edit the `config.mk` in the root directory. After this you definitely need to recompile some components. In doubt
```
make cleanAll
make -j4
```<|MERGE_RESOLUTION|>--- conflicted
+++ resolved
@@ -24,11 +24,7 @@
 cd rai
 
 # OPTIONAL! Often you will only need to compile some components and don't need all Ubuntu packages
-<<<<<<< HEAD
-make -j1 printUbuntuAll  # to just print Ubuntu package dependencies per component
-=======
 make -j1 printUbuntuAll    # to just print Ubuntu package dependencies per component
->>>>>>> 9bea7444
 make -j1 installUbuntuAll  # calls sudo apt-get install; you can always interrupt
 
 make -j4
