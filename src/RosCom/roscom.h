#pragma once

#ifndef MLR_ROS
# error "Sorry, you can include this only when compiling against ROS"
#endif

#include <tf/transform_listener.h>
#include <tf/tf.h>
#include <geometry_msgs/PoseWithCovarianceStamped.h>
#include <std_msgs/ColorRGBA.h>
#include <std_msgs/Float32MultiArray.h>
#include <geometry_msgs/WrenchStamped.h>
#include <sensor_msgs/Image.h>
#include <std_msgs/String.h>
#include <sensor_msgs/JointState.h>
#include <visualization_msgs/MarkerArray.h>

//===========================================================================

#include <Core/thread.h>
#include <Core/array.h>
#include <Geo/geo.h>
#include <Ors/ors.h>
#include <Control/ctrlMsg.h>
#include <ros_msg/JointState.h>


//===========================================================================
//
// utils
//



void rosCheckInit(const char* node_name="pr2_module");
bool rosOk();
struct RosInit{ RosInit(const char* node_name="mlr_module"); };

//-- ROS <--> MLR
std_msgs::String    conv_string2string(const mlr::String&);
mlr::String         conv_string2string(const std_msgs::String&);
std_msgs::String    conv_stringA2string(const StringA& strs);
ors::Transformation conv_transform2transformation(const tf::Transform&);
ors::Transformation conv_transform2transformation(const geometry_msgs::Transform&);
ors::Transformation conv_pose2transformation(const geometry_msgs::Pose&);
ors::Vector         conv_point2vector(const geometry_msgs::Point& p);
ors::Quaternion     conv_quaternion2quaternion(const geometry_msgs::Quaternion& q);
void                conv_pose2transXYPhi(arr& q, uint qIndex, const geometry_msgs::PoseWithCovarianceStamped &pose);
arr                 conv_pose2transXYPhi(const geometry_msgs::PoseWithCovarianceStamped &pose);
double              conv_time2double(const ros::Time& time);
timespec            conv_time2timespec(const ros::Time&);
arr                 conv_wrench2arr(const geometry_msgs::WrenchStamped& msg);
byteA               conv_image2byteA(const sensor_msgs::Image& msg);
uint16A             conv_image2uint16A(const sensor_msgs::Image& msg);
arr                 conv_points2arr(const std::vector<geometry_msgs::Point>& pts);
arr                 conv_colors2arr(const std::vector<std_msgs::ColorRGBA>& pts);
CtrlMsg             conv_JointState2CtrlMsg(const marc_controller_pkg::JointState& msg);
arr                 conv_JointState2arr(const sensor_msgs::JointState& msg);
ors::KinematicWorld conv_MarkerArray2KinematicWorld(const visualization_msgs::MarkerArray& markers);
std_msgs::Float32MultiArray conv_floatA2Float32Array(const floatA&);

//-- MLR -> ROS
geometry_msgs::Pose conv_transformation2pose(const ors::Transformation&);
geometry_msgs::Transform conv_transformation2transform(const ors::Transformation&);
std::vector<geometry_msgs::Point> conv_arr2points(const arr& pts);
marc_controller_pkg::JointState   conv_CtrlMsg2JointState(const CtrlMsg& ctrl);
floatA conv_Float32Array2FloatA(const std_msgs::Float32MultiArray&);

//-- get transformations
ors::Transformation ros_getTransform(const std::string& from, const std::string& to, tf::TransformListener& listener);
ors::Transformation ros_getTransform(const std::string& from, const std_msgs::Header& to, tf::TransformListener& listener);
bool ros_getTransform(const std::string& from, const std::string& to, tf::TransformListener& listener, ors::Transformation& result);


struct SubscriberType { virtual ~SubscriberType() {} }; ///< if types derive from RootType, more tricks are possible

//===========================================================================
//
// subscribing a message directly into an Access
//

template<class msg_type>
struct Subscriber : SubscriberType {
  Access_typed<msg_type>& access;
  ros::NodeHandle *nh;
  ros::Subscriber sub;
  Subscriber(const char* topic_name, Access_typed<msg_type>& _access)
    : access(_access) {
    if(mlr::getParameter<bool>("useRos", false)){
      nh = new ros::NodeHandle;
<<<<<<< HEAD
      registry().newNode<SubscriberType*>({"Subscriber", topic_name}, {access.registryNode}, this);
      cout <<"subscibing to topic '" <<topic_name <<"' <" <<typeid(msg_type).name() <<"> ..." <<std::flush;
      sub  = nh->subscribe( topic_name, 1, &Subscriber::callback, this);
=======
      registry().append<SubscriberType*>({"Subscriber", topic_name}, {access.registryNode}, this);
      cout <<"subscribing to topic '" <<topic_name <<"' <" <<typeid(msg_type).name() <<"> ..." <<std::flush;
      sub  = nh->subscribe( topic_name, 100, &Subscriber::callback, this);
>>>>>>> 63cf065c
      cout <<"done" <<endl;
    }
  }
  ~Subscriber(){
    delete nh;
  }
  void callback(const typename msg_type::ConstPtr& msg) { access.set() = *msg; }
};


//===========================================================================
//
// subscribing a message into an MLR-type-Access via a conv_* function
//

template<class msg_type, class var_type, var_type conv(const msg_type&)>
struct SubscriberConv : SubscriberType {
  Access_typed<var_type> access;
  Access_typed<ors::Transformation> *frame;
  ros::NodeHandle *nh;
  ros::Subscriber sub;
  tf::TransformListener *listener;
  SubscriberConv(const char* topic_name, Access_typed<var_type>& _access, Access_typed<ors::Transformation> *_frame=NULL)
    : access(NULL, _access), frame(_frame) {
    if(mlr::getParameter<bool>("useRos")){
      nh = new ros::NodeHandle;
      listener = new tf::TransformListener;
<<<<<<< HEAD
      registry().newNode<SubscriberType*>({"Subscriber", topic_name}, {access.registryNode}, this);
      cout <<"subscibing to topic '" <<topic_name <<"' <" <<typeid(var_type).name() <<"> ..." <<std::flush;
=======
      registry().append<SubscriberType*>({"Subscriber", topic_name}, {access.registryNode}, this);
      cout <<"subscribing to topic '" <<topic_name <<"' <" <<typeid(var_type).name() <<"> ..." <<std::flush;
>>>>>>> 63cf065c
      sub = nh->subscribe(topic_name, 1, &SubscriberConv::callback, this);
      cout <<"done" <<endl;
    }
  }
  SubscriberConv(const char* topic_name, const char* var_name, Access_typed<ors::Transformation> *_frame=NULL)
    : access(NULL, var_name), frame(_frame) {
    if(mlr::getParameter<bool>("useRos")){
      nh = new ros::NodeHandle;
      listener = new tf::TransformListener;
<<<<<<< HEAD
      registry().newNode<SubscriberType*>({"Subscriber", topic_name}, {access.registryNode}, this);
      cout <<"subscibing to topic '" <<topic_name <<"' <" <<typeid(var_type).name() <<"> ..." <<std::flush;
=======
      registry().append<SubscriberType*>({"Subscriber", topic_name}, {access.registryNode}, this);
      cout <<"subscribing to topic '" <<topic_name <<"' <" <<typeid(var_type).name() <<"> ..." <<std::flush;
>>>>>>> 63cf065c
      sub = nh->subscribe(topic_name, 1, &SubscriberConv::callback, this);
      cout <<"done" <<endl;
    }
  }
  ~SubscriberConv(){
    delete listener;
    delete nh;
  }
  void callback(const typename msg_type::ConstPtr& msg) {
    double time=conv_time2double(msg->header.stamp);
    access.set( time ) = conv(*msg);
    if(frame){
      frame->set( time ) = ros_getTransform("/base_link", msg->header.frame_id, *listener);
    }
  }
};


//===========================================================================
//
// subscribing a message into an MLR-type-Access via a conv_* function
//

template<class msg_type, class var_type, var_type conv(const msg_type&)>
struct SubscriberConvNoHeader : SubscriberType{
  Access_typed<var_type> access;
  ros::NodeHandle *nh;
  ros::Subscriber sub;
  SubscriberConvNoHeader(const char* topic_name, Access_typed<var_type>& _access)
    : access(NULL, _access) {
    if(mlr::getParameter<bool>("useRos")){
      nh = new ros::NodeHandle;
      registry().newNode<SubscriberType*>({"Subscriber", topic_name}, {access.registryNode}, this);
      cout <<"subscibing to topic '" <<topic_name <<"' <" <<typeid(var_type).name() <<"> ..." <<std::flush;
      sub = nh->subscribe( topic_name, 1, &SubscriberConvNoHeader::callback, this);
      cout <<"done" <<endl;
    }
  }
  SubscriberConvNoHeader(const char* topic_name, const char* var_name)
    : access(NULL, var_name) {
    if(mlr::getParameter<bool>("useRos")){
      nh = new ros::NodeHandle;
      registry().newNode<SubscriberType*>({"Subscriber", topic_name}, {access.registryNode}, this);
      cout <<"subscibing to topic '" <<topic_name <<"' <" <<typeid(var_type).name() <<"> ..." <<std::flush;
      sub = nh->subscribe( topic_name, 1, &SubscriberConvNoHeader::callback, this);
      cout <<"done" <<endl;
    }
  }

  ~SubscriberConvNoHeader(){
    delete nh;
  }
  void callback(const typename msg_type::ConstPtr& msg) {
    access.set() = conv(*msg);
  }
};


//===========================================================================
//
// subscribing a message into an MLR-type-Access via a conv_* function
//

template<class msg_type, class var_type, msg_type conv(const var_type&)>
struct PublisherConv : Thread {
  Access_typed<var_type> access;
  ros::NodeHandle *nh;
  ros::Publisher pub;
  const char* topic_name;

  PublisherConv(const char* _topic_name, Access_typed<var_type>& _access)
      : Thread(STRING("Publisher_"<<_access.name <<"->" <<_topic_name), -1),
        access(this, _access, true),
        nh(NULL),
        topic_name(_topic_name){
    if(mlr::getParameter<bool>("useRos"))
      nh = new ros::NodeHandle;
  }
  PublisherConv(const char* _topic_name, const char* var_name)
      : Thread(STRING("Publisher_"<<var_name <<"->" <<_topic_name), -1),
        access(this, var_name, true),
        nh(NULL),
        topic_name(_topic_name){
    if(mlr::getParameter<bool>("useRos"))
      nh = new ros::NodeHandle;
  }
  void open(){
    if(nh) pub = nh->advertise<msg_type>(topic_name, 1);
  }
  void step(){
    if(nh) pub.publish(conv(access.get()));
  }
  void close(){
//    delete pub;
//    delete nh;
  }
};


//===========================================================================
//
// variable declarations
//


//-- a basic message type for communication with the soft hand controller
struct SoftHandMsg{
  mlr::String soft_hand_cmd;
  SoftHandMsg(){}
  SoftHandMsg(const mlr::String soft_hand_cmd)
    :soft_hand_cmd(soft_hand_cmd){}
};
//inline void operator<<(ostream& os, const CtrlMsg& m){ os<<"BLA"; }
//inline void operator>>(istream& os, CtrlMsg& m){  }


//===========================================================================
//
// modules
//
//===========================================================================
/// This module only calls ros:spinOnce() in step() and loops full speed -- to sync the process with the ros server



// Helper function so sync ors with the real PR2
/**
 * This starts the initial sync of the world with ctrl_obs from the robot.
 *
 * This is verbose (helps debugging) and retries to connect to the robot multiple times.
 *
 * If useRos==false then nothing happens.
 */
void initialSyncJointStateWithROS(ors::KinematicWorld& world, Access_typed<CtrlMsg>& ctrl_obs, bool useRos);

/**
 * Sync the world with ctrl_obs from the robot.
 *
 * If useRos==false then nothing happens.
 */
void syncJointStateWitROS(ors::KinematicWorld& world, Access_typed<CtrlMsg>& ctrl_obs, bool useRos);

//===========================================================================

struct PerceptionObjects2Ors : Thread {
  Access_typed<visualization_msgs::MarkerArray> perceptionObjects;
  Access_typed<ors::KinematicWorld> modelWorld;
  PerceptionObjects2Ors()
    : Thread("PerceptionObjects2Ors"),
    perceptionObjects(this, "perceptionObjects", true),
    modelWorld(this, "modelWorld"){}
  void open(){}
  void step();
  void close(){}
};<|MERGE_RESOLUTION|>--- conflicted
+++ resolved
@@ -88,15 +88,9 @@
     : access(_access) {
     if(mlr::getParameter<bool>("useRos", false)){
       nh = new ros::NodeHandle;
-<<<<<<< HEAD
-      registry().newNode<SubscriberType*>({"Subscriber", topic_name}, {access.registryNode}, this);
-      cout <<"subscibing to topic '" <<topic_name <<"' <" <<typeid(msg_type).name() <<"> ..." <<std::flush;
-      sub  = nh->subscribe( topic_name, 1, &Subscriber::callback, this);
-=======
-      registry().append<SubscriberType*>({"Subscriber", topic_name}, {access.registryNode}, this);
+      registry().newNode<SubscriberType*>({"Subscriber", topic_name}, {access.registryNode}, this);
       cout <<"subscribing to topic '" <<topic_name <<"' <" <<typeid(msg_type).name() <<"> ..." <<std::flush;
       sub  = nh->subscribe( topic_name, 100, &Subscriber::callback, this);
->>>>>>> 63cf065c
       cout <<"done" <<endl;
     }
   }
@@ -124,13 +118,8 @@
     if(mlr::getParameter<bool>("useRos")){
       nh = new ros::NodeHandle;
       listener = new tf::TransformListener;
-<<<<<<< HEAD
-      registry().newNode<SubscriberType*>({"Subscriber", topic_name}, {access.registryNode}, this);
-      cout <<"subscibing to topic '" <<topic_name <<"' <" <<typeid(var_type).name() <<"> ..." <<std::flush;
-=======
-      registry().append<SubscriberType*>({"Subscriber", topic_name}, {access.registryNode}, this);
+      registry().newNode<SubscriberType*>({"Subscriber", topic_name}, {access.registryNode}, this);
       cout <<"subscribing to topic '" <<topic_name <<"' <" <<typeid(var_type).name() <<"> ..." <<std::flush;
->>>>>>> 63cf065c
       sub = nh->subscribe(topic_name, 1, &SubscriberConv::callback, this);
       cout <<"done" <<endl;
     }
@@ -140,13 +129,8 @@
     if(mlr::getParameter<bool>("useRos")){
       nh = new ros::NodeHandle;
       listener = new tf::TransformListener;
-<<<<<<< HEAD
-      registry().newNode<SubscriberType*>({"Subscriber", topic_name}, {access.registryNode}, this);
-      cout <<"subscibing to topic '" <<topic_name <<"' <" <<typeid(var_type).name() <<"> ..." <<std::flush;
-=======
-      registry().append<SubscriberType*>({"Subscriber", topic_name}, {access.registryNode}, this);
+      registry().newNode<SubscriberType*>({"Subscriber", topic_name}, {access.registryNode}, this);
       cout <<"subscribing to topic '" <<topic_name <<"' <" <<typeid(var_type).name() <<"> ..." <<std::flush;
->>>>>>> 63cf065c
       sub = nh->subscribe(topic_name, 1, &SubscriberConv::callback, this);
       cout <<"done" <<endl;
     }
