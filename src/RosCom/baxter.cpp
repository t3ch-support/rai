--- conflicted
+++ resolved
@@ -46,11 +46,7 @@
   ors::Joint *j = baxterModel.getJointByName("l_gripper_l_finger_joint");
   mlr::String str;
   str <<"{ \"position\":" <<1000.*q_ref(j->qIndex) <<", \"dead zone\":5.0, \"force\": 40.0, \"holding force\": 30.0, \"velocity\": 50.0 }";
-<<<<<<< HEAD
-//  cout <<str <<endl;
-=======
   //cout <<str <<endl;
->>>>>>> f152d78a
 
   msg.id = 65538;
   msg.command = msg.CMD_GO;
