--- conflicted
+++ resolved
@@ -579,14 +579,12 @@
 
     //-- make a step
     //engine().acc->logStepBegin(module);
-    stepMutex.lock();
     timer.cycleStart();
     stepMutex.lock();
     step(); //virtual step routine
     stepMutex.unlock();
     step_count++;
     timer.cycleDone();
-    stepMutex.unlock();
     //engine().acc->logStepEnd(module);
 
     //-- broadcast in case somebody was waiting for a finished step
@@ -597,12 +595,8 @@
 
   stepMutex.lock();
   close(); //virtual close routine
-<<<<<<< HEAD
   stepMutex.unlock();
-  cout <<"*** Exiting Thread '" <<name <<"'" <<endl;
-=======
   if(verbose>0) cout <<"*** Exiting Thread '" <<name <<"'" <<endl;
->>>>>>> 2674c450
 }
 
 
