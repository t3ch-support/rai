/*  ------------------------------------------------------------------
    Copyright 2016 Marc Toussaint
    email: marc.toussaint@informatik.uni-stuttgart.de
    
    This program is free software: you can redistribute it and/or modify
    it under the terms of the GNU General Public License as published by
    the Free Software Foundation, either version 3 of the License, or (at
    your option) any later version. This program is distributed without
    any warranty. See the GNU General Public License for more details.
    You should have received a COPYING file of the full GNU General Public
    License along with this program. If not, see
    <http://www.gnu.org/licenses/>
    --------------------------------------------------------------  */


#include <map>

#include "util.tpp"
#include "array.tpp"
#include "graph.h"

#define DEBUG(x)

NodeL& NoNodeL=*((NodeL*)NULL);
Graph& NoGraph=*((Graph*)NULL);

//===========================================================================
//
// annotations to a node while parting; can be used for highlighting and error messages
//

struct ParseInfo{
  istream::pos_type beg,end;
  istream::pos_type err_beg, err_end;
  istream::pos_type keys_beg, keys_end;
  istream::pos_type parents_beg, parents_end;
  istream::pos_type value_beg, value_end;
  enum Error{ good=0, unknownParent };
  void write(ostream& os) const{ os <<'<' <<beg <<',' <<end <<'>'; }
};
stdOutPipe(ParseInfo)


//===========================================================================
//
// retrieving types
//

//-- query existing types
inline Node *reg_findType(const char* key) {
  NodeL types = registry().getNodesOfType<std::shared_ptr<Type> >();
  for(Node *ti: types) {
    if(mlr::String(ti->get<std::shared_ptr<Type> >()->typeId().name())==key) return ti;
    if(ti->matches(key)) return ti;
  }
  return NULL;
}


//===========================================================================
//
// read a value from a stream by looking up available registered types
//

inline Node* readTypeIntoNode(Graph& container, const char* key, std::istream& is) {
  Node *ti = reg_findType(key);
  if(ti) return ti->get<std::shared_ptr<Type> >()->readIntoNewNode(container, is);
  return NULL;
}

//===========================================================================
//
//  Node methods
//

Node::Node(const std::type_info& _type, void* _value_ptr, Graph& _container)
  : type(_type), value_ptr(_value_ptr), container(_container){
  CHECK(&container!=&NoGraph, "don't do that anymore!");
  index=container.N;
  container.NodeL::append(this);
}

Node::Node(const std::type_info& _type, void* _value_ptr, Graph& _container, const StringA& _keys, const NodeL& _parents)
  : type(_type), value_ptr(_value_ptr), container(_container), keys(_keys), parents(_parents){
  CHECK(&container!=&NoGraph, "This is a NoGraph (NULL) -- don't do that anymore!");
  index=container.N;
  container.NodeL::append(this);
  if(parents.N) for(Node *i: parents){
    CHECK(i,"you gave me a NULL parent");
    i->parentOf.append(this);
  }
}

Node::~Node() {
  for(Node *i: parents) i->parentOf.removeValue(this);
  for(Node *i: parentOf) i->parents.removeValue(this);
  container.removeValue(this);
  container.index();
}

bool Node::matches(const char *key){
  for(const mlr::String& k:keys) if(k==key) return true;
  return false;
}

bool Node::matches(const StringA &query_keys) {
  for(const mlr::String& k:query_keys) {
    if(!matches(k)) return false;
  }
  return true;
}

void Node::write(std::ostream& os) const {
  //-- write keys
  keys.write(os, " ", "", "\0\0");
  
  //-- write parents
  if(parents.N) {
    //    if(keys.N) os <<' ';
    os <<'(';
    for_list(Node, it, parents) {
      if(it_COUNT) os <<' ';
      if(it->keys.N){
        os <<it->keys.last();
      }else{  //relative numerical reference
        os <<(int)it->index - (int)index;
      }
    }
    os <<')';
  }
  
  //-- write value
  if(isGraph()) {
    os <<" {";
    graph().write(os, " ");
    os <<" }";
  } else if(isOfType<NodeL>()) {
    os <<"=(";
    for(Node *it: (*getValue<NodeL>())) os <<' ' <<it->keys.last();
    os <<" )";
  } else if(isOfType<mlr::String>()) {
    os <<"=\"" <<*getValue<mlr::String>() <<'"';
  } else if(isOfType<mlr::FileToken>()) {
    os <<"='" <<getValue<mlr::FileToken>()->name <<'\'';
  } else if(isOfType<arr>()) {
    os <<'='; getValue<arr>()->write(os, NULL, NULL, "[]");
  } else if(isOfType<double>()) {
    os <<'=' <<*getValue<double>();
  } else if(isOfType<bool>()) {
    if(*getValue<bool>()) os<<','; else os <<'!';
  } else if(isOfType<Type*>()) {
    os <<" = "; get<Type*>()->write(os);
  } else {
    Node *it = reg_findType(type.name());
    if(it && it->keys.N>1) {
      os <<" = <" <<it->keys(1) <<' ';
      writeValue(os);
      os <<'>';
    } else {
      os <<" = < ";
      writeValue(os);
      os <<'>';
    }
  }
}

Nod::Nod(const char* key){
  n = G.newNode<bool>(true);
  n->keys.append(STRING(key));
}

Nod::Nod(const char* key, const char* stringValue){
  n = G.newNode<mlr::String>(STRING(stringValue));
  n->keys.append(STRING(key));
}



//===========================================================================
//
//  Graph methods
//

Graph::Graph() : isNodeOfGraph(NULL), pi(NULL), ri(NULL) {
}

Graph::Graph(const char* filename): Graph() {
  read(mlr::FileToken(filename).getIs());
}

Graph::Graph(istream& is) : Graph() {
  read(is);
}

Graph::Graph(const std::map<std::string, std::string>& dict) : Graph() {
  appendDict(dict);
}

Graph::Graph(std::initializer_list<Nod> list):isNodeOfGraph(NULL)  {
  for(const Nod& ni:list) newNode(ni);
}

Graph::Graph(const Graph& G):isNodeOfGraph(NULL) {
  *this = G;
}

Graph::~Graph() {
  clear();
}

void Graph::clear() {
  while(N) delete last();
}

Graph& Graph::newNode(const Nod& ni){
  Node *clone = ni.n->newClone(*this); //this appends sequentially clones of all nodes to 'this'
  for(const mlr::String& s:ni.parents){
    Node *p = getNode(s);
    CHECK(p,"parent " <<p <<" of " <<*clone <<" does not exist!");
    clone->parents.append(p);
    p->parentOf.append(clone);
  }
  return *this;
}

Node_typed<Graph>* Graph::newSubgraph(const StringA& keys, const NodeL& parents, const Graph& x){
  Node_typed<Graph>* n = newNode<Graph>(keys, parents, Graph());
  DEBUG( CHECK(n->value.isNodeOfGraph && &n->value.isNodeOfGraph->container==this,"") )
  if(&x) n->value.copy(x);
  return n;
}

Node_typed<int>* Graph::newNode(const uintA& parentIdxs) {
  NodeL parents(parentIdxs.N);
  for(uint i=0;i<parentIdxs.N; i++) parents(i) = NodeL::elem(parentIdxs(i));
  return newNode<int>({STRING(NodeL::N)}, parents, 0);
}

void Graph::appendDict(const std::map<std::string, std::string>& dict){
  for(const std::pair<std::string,std::string>& p:dict){
    Node *n = readNode(STRING('='<<p.second), false, false, mlr::String(p.first));
    if(!n) MLR_MSG("failed to read dict entry <" <<p.first <<',' <<p.second <<'>');
  }
}

Node* Graph::findNode(const StringA& keys, bool recurseUp, bool recurseDown) const {
  for(Node* n: (*this)) if(n->matches(keys)) return n;
  Node* ret=NULL;
  if(recurseUp && isNodeOfGraph) ret = isNodeOfGraph->container.findNode(keys, true, false);
  if(ret) return ret;
  if(recurseDown) for(Node *n: (*this)) if(n->isGraph()){
    ret = n->graph().findNode(keys, false, true);
    if(ret) return ret;
  }
  return ret;
}

Node* Graph::findNodeOfType(const std::type_info& type, const StringA& keys, bool recurseUp, bool recurseDown) const {
  for(Node* n: (*this)) if(n->type==type && n->matches(keys)) return n;
  Node* ret=NULL;
  if(recurseUp && isNodeOfGraph) ret = isNodeOfGraph->container.findNodeOfType(type, keys, true, false);
  if(ret) return ret;
  if(recurseDown) for(Node *n: (*this)) if(n->isGraph()){
    ret = n->graph().findNodeOfType(type, keys, false, true);
    if(ret) return ret;
  }
  return ret;
}

NodeL Graph::findNodes(const StringA& keys, bool recurseUp, bool recurseDown) const {
  NodeL ret;
  for(Node *n: (*this)) if(n->matches(keys)) ret.append(n);
  if(recurseUp && isNodeOfGraph) ret.append( isNodeOfGraph->container.findNodes(keys, true, false) );
  if(recurseDown) for(Node *n: (*this)) if(n->isGraph()) ret.append( n->graph().findNodes(keys, false, true) );
  return ret;
}

NodeL Graph::findNodesOfType(const std::type_info& type, const StringA& keys, bool recurseUp, bool recurseDown) const {
  NodeL ret;
  for(Node *n: (*this)) if(n->type==type && n->matches(keys)) ret.append(n);
  if(recurseUp && isNodeOfGraph) ret.append( isNodeOfGraph->container.findNodesOfType(type, keys, true, false) );
  if(recurseDown) for(Node *n: (*this)) if(n->isGraph()) ret.append( n->graph().findNodesOfType(type, keys, false, true) );
  return ret;
}

//Node* Graph::getNode(const char *key) const {
//  for(Node *n: (*this)) if(n->matches(key)) return n;
//  if(isNodeOfGraph) return isNodeOfGraph->container.getNode(key);
//  return NULL;
//}

//Node* Graph::getNode(const StringA &keys) const {
//  for(Node *n: (*this)) if(n->matches(keys)) return n;
//  if(isNodeOfGraph) return isNodeOfGraph->container.getNode(keys);
//  return NULL;
//}

//NodeL Graph::getNodes(const StringA &keys) const {
//  NodeL ret;
//  for(Node *n: (*this)) if(n->matches(keys)) ret.append(n);
//  return ret;

//}

//NodeL Graph::getNodes(const char* key) const {
//  NodeL ret;
//  for(Node *n: (*this)) if(n->matches(key)) ret.append(n);
//  return ret;
//}

Node* Graph::getEdge(Node *p1, Node *p2) const{
  if(p1->parentOf.N < p2->parentOf.N){
    for(Node *i:p1->parentOf){
      if(p2->parentOf.findValue(i)!=-1) return i;
    }
  }else{
    for(Node *i:p2->parentOf){
      if(p1->parentOf.findValue(i)!=-1) return i;
    }
  }
  return NULL;
}

Node* Graph::getEdge(const NodeL& parents) const{
  CHECK(parents.N>0,"");
  //grap 'sparsest' parent:
  uint minSize = this->N;
  Node *sparsestParent = NULL;
  for(Node *p:parents) if(p->parentOf.N<minSize){ sparsestParent=p; minSize=p->parentOf.N; }
  if(!sparsestParent){
    for(Node *e:*this) if(e->parents==parents) return e;
  }else{
    for(Node *e:sparsestParent->parentOf) if(&e->container==this){
      if(e->parents==parents) return e;
    }
  }
  return NULL;
}

NodeL Graph::getNodesOfDegree(uint deg) {
  NodeL ret;
  for(Node *n: (*this)) if(n->parents.N==deg) ret.append(n);
  return ret;
}

<<<<<<< HEAD
Node* Graph::edit(Node *ed){
  NodeL KVG = findNodesOfType(ed->type, {ed->keys.last()});
  //CHECK(KVG.N<=1, "can't edit into multiple nodes yet");
=======
Node* Graph::merge(Node *m){
  NodeL KVG = findNodesOfType(m->type, m->keys);
  //CHECK(KVG.N<=1, "can't merge into multiple nodes yet");
>>>>>>> 0116a083
  Node *n=NULL;
  if(KVG.N) n=KVG.elem(0);
  CHECK(n!=ed,"how is this possible?: You're trying to edit with '" <<*ed <<"' but this is the only node using these keys");
  if(n){
    CHECK(ed->type==n->type, "can't edit/merge nodes of different types!");
    if(n->isGraph()){ //merge the KVGs
      n->graph().edit(ed->graph());
    }else{ //overwrite the value
      n->copyValue(ed);
    }
    if(&ed->container==this) delete ed;
  }else{ //nothing to merge, append
    if(&ed->container!=this){
      Node *it = ed->newClone(*this);
      for(uint i=0;i<it->parents.N;i++){
        it->parents(i) = elem(it->parents(i)->index);
        it->parents(i)->parentOf.append(it);
      }
    }
    return ed;
  }
  return NULL;
}

void Graph::copy(const Graph& G, bool appendInsteadOfClear, bool allowCopySubgraphToNonsubgraph){
  DEBUG(G.checkConsistency());

  if(!allowCopySubgraphToNonsubgraph && G.isNodeOfGraph){
    if(!this->isNodeOfGraph){
      HALT("Typically you should not copy a subgraph into a non-subgraph (or call the copy operator with a subgraph).\
           Use 'newSubgraph' instead\
           If you still want to do it you need to ensure that all node parents are declared, and then enforce it by setting 'allowCopySubgraphToNonsubgraph'");
    }
  }

  //-- first delete existing nodes
  if(!appendInsteadOfClear) clear();
  uint indexOffset=N;
  NodeL newNodes;

  //-- if either is a subgraph, ensure they're a subgraph of the same -- over restrictive!!
//  if(isNodeOfGraph || G.isNodeOfGraph){
//    CHECK(&isNodeOfGraph->container==&G.isNodeOfGraph->container,"is already subgraph of another container!");
//  }

  //-- first, just clone nodes with their values -- 'parents' still point to the origin nodes
  for(Node *n:G){
    Node *newn=NULL;
    if(n->isGraph()){
      // why we can't copy the subgraph yet:
      // copying the subgraph would require to fully rewire the subgraph (code below)
      // but if the subgraph refers to parents of this graph that are not create yet, requiring will fail
      // therefore we just insert an empty graph here; we then copy the subgraph once all nodes are created
      newn = this->newSubgraph(n->keys, n->parents);
    }else{
      newn = n->newClone(*this); //this appends sequentially clones of all nodes to 'this'
    }
    newNodes.append(newn);
  }

  //-- the new nodes are not parent of anybody yet
  for(Node *n:newNodes) CHECK(n->parentOf.N==0,"");

  //-- now copy subgraphs
  for(Node *n:newNodes) if(n->isGraph()){
    n->graph().copy(G.elem(n->index-indexOffset)->graph()); //you can only call the operator= AFTER assigning isNodeOfGraph
  }

  //-- now rewire parental links
  for(Node *n:newNodes){
    for(uint i=0;i<n->parents.N;i++){
      Node *p=n->parents(i); //the parent in the origin graph
      if(isChildOfGraph(p->container)) continue;
      if(&p->container==&G){ //parent is directly in G, no need for complicated search
        p->parentOf.removeValue(n);   //original parent is not parent of copy
        p = newNodes.elem(p->index);  //the true parent in the new graph
      }else{
        const Graph *newg=this, *oldg=&G;
        while(&p->container!=oldg){  //find the container while iterating backward also in the newG
          CHECK(oldg->isNodeOfGraph,"");
          CHECK(newg->isNodeOfGraph,"");
          newg = &newg->isNodeOfGraph->container;
          oldg = &oldg->isNodeOfGraph->container;
        }
        CHECK(newg->N==oldg->N,"different size!!\n" <<*newg <<"**\n" <<*oldg);
        CHECK(p==oldg->elem(p->index),""); //we found the parent in oldg
        p->parentOf.removeValue(n);   //original parent is not parent of copy
        p = newg->elem(p->index);     //the true parent in the new graph
      }
      p->parentOf.append(n);       //connect both ways
      n->parents(i)=p;
    }
  }

  DEBUG(this->checkConsistency();)
  DEBUG(G.checkConsistency();)
}

void Graph::read(std::istream& is, bool parseInfo) {
  if(parseInfo) getParseInfo(NULL).beg=is.tellg();
  for(;;) {
    DEBUG(checkConsistency();)
    char c=mlr::peerNextChar(is, " \n\r\t,");
    if(!is.good() || c=='}') { is.clear(); break; }
    Node *n = readNode(is, false, parseInfo);
    if(!n) break;
    if(n->keys.N==1 && n->keys.last()=="Include"){
      read(n->get<mlr::FileToken>().getIs(true));
      delete n;
    }else
    if(n->keys.N==1 && n->keys.last()=="ChDir"){
      n->get<mlr::FileToken>().changeDir();
    }else
    if(n->keys.N>0 && n->keys.first()=="Delete"){
      n->keys.remove(0);
      NodeL dels = getNodes(n->keys);
      for(Node* d: dels) delete d;
    }
  }
  if(parseInfo) getParseInfo(NULL).end=is.tellg();

  DEBUG(checkConsistency();)

  //-- merge all Merge keys
  NodeL edits = getNodes("Edit");
  for(Node *ed:edits){
    CHECK_EQ(ed->keys.first(), "Edit" , "an edit node needs Edit as first key");
    ed->keys.remove(0);
    edit(ed);
  }

  DEBUG(checkConsistency();)

  //-- delete all ChDir nodes in reverse order
  for(uint i=N;i--;){
    Node *n=elem(i);
    if(n->keys.N==1 && n->keys(0)=="ChDir"){
      n->get<mlr::FileToken>().unchangeDir();
      delete n;
    }
  }
}

void writeFromStream(std::ostream& os, std::istream& is, istream::pos_type beg, istream::pos_type end){
  istream::pos_type here=is.tellg();
  is.seekg(beg);
  char c;
  for(uint i=end-beg;i--;){
    is.get(c);
    os <<c;
  }
  is.seekg(here);
}

#define PARSERR(x, pinfo) { \
  cerr <<"[[error in parsing Graph file (line=" <<mlr::lineCount <<"): " <<x <<":\n  \""; \
  writeFromStream(cerr, is, pinfo.beg, is.tellg()); \
  cerr <<"<<<\"  ]]" <<endl; \
  is.clear(); }

//  if(node) cerr <<"  (node='" <<*node <<"')" <<endl;

Node* Graph::readNode(std::istream& is, bool verbose, bool parseInfo, mlr::String prefixedKey) {
  mlr::String str;
  StringA keys;
  NodeL parents;

  ParseInfo pinfo;
  pinfo.beg=is.tellg();

  if(verbose) { cout <<"\nNODE (line="<<mlr::lineCount <<")"; }

  //-- read keys
  if(!prefixedKey.N){
    mlr::skip(is," \t\n\r");
    pinfo.keys_beg=is.tellg();
    for(;;) {
      if(!str.read(is, " \t", " \t\n\r,;([{}=!", false)) break;
      keys.append(str);
      pinfo.keys_end=is.tellg();
    }
  }else{
    keys.append(prefixedKey);
  }
  DEBUG(checkConsistency();)

  if(verbose) { cout <<" keys:" <<keys <<flush; }

  //-- read parents
  char c=mlr::getNextChar(is," \t"); //don't skip new lines
  if(c=='(') {
    pinfo.parents_beg=is.tellg();
    for(uint j=0;; j++) {
      if(!str.read(is, " \t\n\r,", " \t\n\r,)", false)) break;
      Node *e = this->findNode({str}, true, false); //important: recurse up
      if(e) { //sucessfully found
        parents.append(e);
        pinfo.parents_end=is.tellg();
      } else { //this element is not known!!
        int rel=0;
        str >>rel;
        if(rel<0 && (int)this->N+rel>=0){
          e=elem(this->N+rel);
          parents.append(e);
          pinfo.parents_end=is.tellg();
        }else{
          PARSERR("unknown " <<j <<". parent '" <<str <<"'", pinfo);
          mlr::skip(is, NULL, ")", false);
        }
      }
    }
    mlr::parse(is, ")");
    c=mlr::getNextChar(is," \t");
  }
  DEBUG(checkConsistency();)

  if(verbose) { cout <<" parents:"; if(!parents.N) cout <<"none"; else listWrite(parents,cout," ","()"); cout <<flush; }

  //-- read value
  Node *node=NULL;
  pinfo.value_beg=(long int)is.tellg()-1;
  if(c=='=' || c=='{' || c=='[' || c=='<' || c=='!') {
    if(c=='=') c=mlr::getNextChar(is," \t");
    if((c>='a' && c<='z') || (c>='A' && c<='Z')) { //mlr::String or boolean
      is.putback(c);
      str.read(is, "", " \n\r\t,;}", false);
      if(str=="true") node = newNode<bool>(keys, parents, true);
      else if(str=="false") node = newNode<bool>(keys, parents, false);
      else node = newNode<mlr::String>(keys, parents, str);
    } else if(mlr::contains("-.0123456789", c)) {  //single double
      is.putback(c);
      double d;
      try { is >>d; } catch(...) PARSERR("can't parse the double number", pinfo);
      node = newNode<double>(keys, parents, d);
    } else switch(c) {
      case '!': { //boolean false
        node = newNode<bool>(keys, parents, false);
      } break;
      case '\'': { //mlr::FileToken
        str.read(is, "", "\'", true);
        try{
//          f->getIs();
          node = newNode<mlr::FileToken>(keys, parents, mlr::FileToken(str, false));
          node->get<mlr::FileToken>().getIs();  //creates the ifstream and might throw an error
        } catch(...){
          delete node;
          PARSERR("file " <<str <<" does not exist -> converting to string!", pinfo);
          node = newNode<mlr::String>(keys, parents, str);
//          delete f;
        }
      } break;
      case '\"': { //mlr::String
        str.read(is, "", "\"", true);
        node = newNode<mlr::String>(keys, parents, str);
      } break;
      case '[': { //arr
        is.putback(c);
        arr reals;
        is >>reals;
        node = newNode<arr>(keys, parents, reals);
      } break;
      case '<': { //any type parser
        str.read(is, " \t", " \t\n\r()`-=~!@#$%^&*()+[]{};'\\:|,./<>?", false);
        //      str.read(is, " \t", " \t\n\r()`1234567890-=~!@#$%^&*()_+[]{};'\\:|,./<>?", false);
        node = readTypeIntoNode(*this, str, is);
        if(!node) {
          is.clear();
          mlr::String substr;
          substr.read(is,"",">",false);
          PARSERR("could not parse value of type '" <<str <<"' -- no such type has been registered; converting this to string: '"<<substr<<"'", pinfo);
          str = STRING('<' <<str <<' ' <<substr <<'>');
          node = newNode<mlr::String>(keys, parents, str);
        } else {
          node->keys = keys;
          node->parents = parents;
        }
        mlr::parse(is, ">");
      } break;
      case '{': { // sub graph
        Node_typed<Graph> *subgraph = this->newSubgraph(keys, parents);
        subgraph->value.read(is);
        mlr::parse(is, "}");
        node = subgraph;
      } break;
//      case '(': { // referring Graph
//        Graph *refs = new Graph;
//        refs->isReferringToNodesOf = this;
//        for(uint j=0;; j++) {
//          str.read(is, " , ", " , )", false);
//          if(!str.N) break;
//          Node *e = this->getNode(str);
//          if(e) { //sucessfully found
//            refs->NodeL::append(e);
//          } else { //this element is not known!!
//            HALT("line:" <<mlr::lineCount <<" reading node '" <<keys <<"': unknown "
//                 <<j <<"th linked element '" <<str <<"'"); //DON'T DO THIS YET
//          }
//        }
//        mlr::parse(is, ")");
//        node = newNode<Graph*>(keys, parents, refs, true);
//      } break;
      default: { //error
        is.putback(c);
        PARSERR("unknown value indicator '" <<c <<"'", pinfo);
        return NULL;
      }
    }
  } else { //no '=' or '{' -> boolean
    is.putback(c);
    node = newNode<bool>(keys, parents, true);
  }
  if(node) pinfo.value_end=is.tellg();
  pinfo.end=is.tellg();
  DEBUG(checkConsistency();)

  if(parseInfo && node) node->container.getParseInfo(node) = pinfo;

  if(verbose) {
    if(node) { cout <<" value:"; node->writeValue(cout); cout <<" FULL:"; node->write(cout); cout <<endl; }
    else { cout <<"FAILED" <<endl; }
  }

  if(!node){
    cerr <<"FAILED reading node with keys ";
    keys.write(cerr, " ", NULL, "()");
    cerr <<" and parents ";
    listWrite(parents,cerr," ","()");
    cerr <<endl;
  }

  //eat the next , or ;
  c=mlr::getNextChar(is," \n\r\t");
  if(c==',' || c==';') {} else is.putback(c);

  return node;
}

#undef PARSERR

void Graph::write(std::ostream& os, const char *ELEMSEP, const char *delim) const {
  if(delim) os <<delim[0];
  for(uint i=0; i<N; i++) { if(i) os <<ELEMSEP;  if(elem(i)) elem(i)->write(os); else os <<"<NULL>"; }
  if(delim) os <<delim[1] <<std::flush;
}

void Graph::writeParseInfo(std::ostream& os) {
  os <<"GRAPH " <<getParseInfo(NULL) <<endl;
  for(Node *n:*this)
    os <<"NODE '" <<*n <<"' " <<getParseInfo(n) <<endl;
}

void Graph::writeHtml(std::ostream& os, std::istream& is) {
  char c;
  long int g=getParseInfo(NULL).beg;
  is.seekg(g);
#define GO { is.get(c); if(c=='\n') os <<"<br>" <<endl; else os <<c; g++; }
  for(Node *n:list()){
    ParseInfo& pinfo=getParseInfo(n);
    while(g<pinfo.keys_beg) GO
    os <<"<font color=\"0000ff\">";
    while(g<pinfo.keys_end) GO
    os <<"</font>";
    while(g<pinfo.parents_beg)GO
    os <<"<font color=\"00ff00\">";
    while(g<pinfo.parents_end)GO
    os <<"</font>";
    while(g<pinfo.value_beg)GO
    os <<"<font color=\"ff0000\">";
    while(g<pinfo.value_end)GO
    os <<"</font>";
  }
  while(g<getParseInfo(NULL).end)GO
#undef GO
}

void Graph::writeDot(std::ostream& os, bool withoutHeader, bool defaultEdges, int nodesOrEdges, int focusIndex) {
  if(!withoutHeader){
    os <<"digraph G{" <<endl;
    os <<"graph [ rankdir=\"LR\", ranksep=0.05 ];" <<endl;
    os <<"node [ fontsize=9, width=.3, height=.3 ];" <<endl;
    os <<"edge [ arrowtail=dot, arrowsize=.5, fontsize=6 ];" <<endl;
    index(true);
  }
  for(Node *n: list()) {
    mlr::String label;
    if(n->keys.N){
      label <<"label=\"";
      bool newline=false;
      for(mlr::String& k:n->keys){
        if(newline) label <<'\n';
        label <<k;
        newline=true;
      }
      label <<"\" ";
    }else if(n->parents.N){
      label <<"label=\"(" <<n->parents(0)->keys.last();
      for(uint i=1;i<n->parents.N;i++) label <<' ' <<n->parents(i)->keys.last();
      label <<")\" ";
    }

    mlr::String shape;
    if(n->keys.contains("box")) shape <<" shape=box"; else shape <<" shape=ellipse";
    if(focusIndex==(int)n->index) shape <<" color=red";
    if(hasRenderingInfo(n)) shape <<' ' <<getRenderingInfo(n).dotstyle;


    if(defaultEdges && n->parents.N==2){ //an edge
      os <<n->parents(0)->index <<" -> " <<n->parents(1)->index <<" [ " <<label <<"];" <<endl;
    }else{
      if(n->isGraph()){
        os <<"subgraph cluster_" <<n->index <<" { " <<label /*<<" rank=same"*/ <<endl;
        n->graph().writeDot(os, true, defaultEdges, +1);
        os <<"}" <<endl;
        n->graph().writeDot(os, true, defaultEdges, -1);
      }else{//normal node
        if(nodesOrEdges>=0){
          os <<n->index <<" [ " <<label <<shape <<" ];" <<endl;
        }
        if(nodesOrEdges<=0){
          for_list(Node, pa, n->parents) {
            if(pa->index<n->index)
              os <<pa->index <<" -> " <<n->index <<" [ ";
            else
              os <<n->index <<" -> " <<pa->index <<" [ ";
            os <<"label=" <<pa_COUNT;
            os <<" ];" <<endl;
          }
        }
      }
    }
  }
  if(!withoutHeader){
    os <<"}" <<endl;
    index(false);
  }
}

void Graph::sortByDotOrder() {
  uintA perm;
  perm.setStraightPerm(N);
  for_list(Node, it, list()) {
    if(it->isGraph()) {
      double *order = it->graph().find<double>("dot_order");
      if(!order) { MLR_MSG("doesn't have dot_order attribute"); return; }
      perm(it_COUNT) = (uint)*order;
    }
  }
  permuteInv(perm);
  for_list(Node, it2, list()) it2->index=it2_COUNT;
}

ParseInfo& Graph::getParseInfo(Node* n){
  if(!pi) pi=new ArrayG<ParseInfo>(*this);
  return pi->operator ()(n);
//  if(pi.N!=N+1){
//    listResizeCopy(pi, N+1);
//    pi(0)->node=NULL;
//    for(uint i=1;i<pi.N;i++) pi(i)->node=elem(i-1);
//  }
//  if(!n) return *pi(0);
//  return *pi(n->index+1);
}

RenderingInfo& Graph::getRenderingInfo(Node* n){
  if(!ri) ri=new ArrayG<RenderingInfo>(*this);
  return ri->operator ()(n);
//  if(ri.N!=N+1){
//    listResizeCopy(ri, N+1);
//    ri(0)->node=NULL;
//    for(uint i=1;i<ri.N;i++) ri(i)->node=elem(i-1);
//  }
//  if(!n) return *ri(0);
//  return *ri(n->index+1);
}

const Graph* Graph::getRootGraph() const{
  const Graph* g=this;
  for(;;){
    const Node* n=g->isNodeOfGraph;
    if(!n) break;
    g = &n->container;
  }
  return g;
}

bool Graph::isChildOfGraph(const Graph& G) const{
  const Graph* g=this;
  for(;;){
    const Node* n=g->isNodeOfGraph;
    if(!n) break;
    g = &n->container;
    if(g==&G) return true;
  }
  return false;
}

bool Graph::checkConsistency() const{
  uint idx=0;
  for(Node *node: *this){
    CHECK_EQ(&node->container, this, "");
    CHECK_EQ(node->index, idx, "");
    for(Node *j: node->parents)  CHECK(j->parentOf.findValue(node) != -1,"");
    for(Node *j: node->parentOf) CHECK(j->parents.findValue(node) != -1,"");
    for(Node *parent: node->parents) if(&parent->container!=this){
      //check that parent is contained in a super-graph of this
      const Graph *parentGraph = this;
      const Node *parentGraphNode;
      while(&parent->container!=parentGraph){
        //we need to descend one more
        parentGraphNode = parentGraph->isNodeOfGraph;
        CHECK(parentGraphNode,"there is no more supergraph to find the parent");
        parentGraph = &parentGraphNode->container;
      }
      //check sorting
//      CHECK(parent->index < parentGraphNode->index,"subnode refers to parent that sorts below the subgraph");
    }else{
//      CHECK(parent->index < node->index,"node refers to parent that sorts below the node");
    }
    if(node->isGraph()){
      Graph& G = node->graph();
      CHECK_EQ(G.isNodeOfGraph, node, "");
      G.checkConsistency();
    }
    idx++;
  }
  return true;
}

uint Graph::index(bool subKVG, uint start){
  uint idx=start;
  for(Node *it: list()){
    it->index=idx;
    idx++;
    if(it->isGraph()){
      Graph& G=it->graph();
      if(subKVG) idx = G.index(true, idx);
      else G.index(false, 0);
    }
  }
  return idx;
}

bool operator==(const Graph& A, const Graph& B){
  if(A.N!=B.N) return false;
  for(uint i=0;i<A.N;i++){
    Node *a = A(i), *b = B(i);
    if(a->index!=b->index) return false;
    if(a->keys!=b->keys) return false;
    if(a->parents.N!=b->parents.N) return false;
    for(uint j=0;j<a->parents.N;j++) if(a->parents(j)->index!=b->parents(j)->index) return false;
    if(a->type!=b->type) return false;
    if(!a->hasEqualValue(b)) return false;
  }
  return true;
}

//===========================================================================

NodeL neighbors(Node* it){
  NodeL N;
  for(Node *e:it->parentOf){
    for(Node *n:e->parents) if(n!=it) N.setAppend(n);
  }
  return N;
}

//===========================================================================
//
// global singleton TypeRegistrationSpace
//

Singleton<Graph> registry;

struct RegistryInitializer{
  Mutex lock;
  RegistryInitializer(){
    int n;
    for(n=1; n<mlr::argc; n++){
      if(mlr::argv[n][0]=='-'){
        mlr::String key(mlr::argv[n]+1);
        if(n+1<mlr::argc && mlr::argv[n+1][0]!='-'){
          mlr::String value;
          value <<'=' <<mlr::argv[n+1];
          registry().readNode(value, false, false, key);
          n++;
        }else{
          registry().newNode<bool>({key}, {}, true);
        }
      }else{
        MLR_MSG("non-parsed cmd line argument:" <<mlr::argv[n]);
      }
    }

    mlr::String cfgFileName="MT.cfg";
    if(registry()["cfg"]) cfgFileName = registry().get<mlr::String>("cfg");
    LOG(3) <<"opening config file '" <<cfgFileName <<"'";
    ifstream fil;
    fil.open(cfgFileName);
    if(fil.good()){
      fil >>registry();
    }else{
      LOG(3) <<" - failed";
    }

  }
  ~RegistryInitializer(){
  }
};

Singleton<RegistryInitializer> registryInitializer;

bool getParameterFromGraph(const std::type_info& type, void* data, const char* key){
  registryInitializer();
  Node *n = registry().findNodeOfType(type, {key});
  if(n){
    n->copyValueInto(data);
    return true;
  }else{
    n = registry().findNode({key});
    if(n && n->isOfType<double>()){
      if(type==typeid(int)){ *((int*)data) = (int)n->get<double>(); return true; }
      if(type==typeid(uint)){ *((uint*)data) = (uint)n->get<double>(); return true; }
      if(type==typeid(bool)){ *((bool*)data) = (bool)n->get<double>(); return true; }
    }
    if(n && n->isOfType<mlr::String>()){
      NIY;
//      n->get<mlr::String>() >>x;
    }
  }
  return false;
}

 //===========================================================================

RUN_ON_INIT_BEGIN(graph)
NodeL::memMove=true;
GraphEditCallbackL::memMove=true;
RUN_ON_INIT_END(graph)<|MERGE_RESOLUTION|>--- conflicted
+++ resolved
@@ -343,15 +343,9 @@
   return ret;
 }
 
-<<<<<<< HEAD
 Node* Graph::edit(Node *ed){
-  NodeL KVG = findNodesOfType(ed->type, {ed->keys.last()});
+  NodeL KVG = findNodesOfType(ed->type, ed->keys);
   //CHECK(KVG.N<=1, "can't edit into multiple nodes yet");
-=======
-Node* Graph::merge(Node *m){
-  NodeL KVG = findNodesOfType(m->type, m->keys);
-  //CHECK(KVG.N<=1, "can't merge into multiple nodes yet");
->>>>>>> 0116a083
   Node *n=NULL;
   if(KVG.N) n=KVG.elem(0);
   CHECK(n!=ed,"how is this possible?: You're trying to edit with '" <<*ed <<"' but this is the only node using these keys");
