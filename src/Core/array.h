--- conflicted
+++ resolved
@@ -179,12 +179,8 @@
   T& operator()(const Array<uint> &I) const;
   Array<T> operator[](uint i) const;     // calls referToSubDim(*this, i)
   Array<T> subDim(uint i, uint j) const; // calls referToSubDim(*this, i, j)
-<<<<<<< HEAD
+  Array<T> subDim(uint i, uint j, uint k) const; // calls referToSubDim(*this, i, j, k)
   Array<T> subRange(int i, int I) const; // calls referToSubRange(*this, i, I)
-=======
-  Array<T> subDim(uint i, uint j, uint k) const; // calls referToSubDim(*this, i, j, k)
-  Array<T> subRange(uint i, int I) const; // calls referToSubRange(*this, i, I)
->>>>>>> 496d3a6c
   Array<T>& operator()();
   T** getCarray(Array<T*>& Cpointers) const;
   
