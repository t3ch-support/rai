--- conflicted
+++ resolved
@@ -215,18 +215,10 @@
       vars.resize(T, f->order+1);
       for(uint t=0;t<vars.d0;t++)
         for(uint i=0;i<vars.d1;i++) vars(t,i) = t+i-int(f->order);
-<<<<<<< HEAD
-=======
-      task->vars = vars;
->>>>>>> 68ee5309
     }else{
       uint order = vars.N-1;
       CHECK_GE(k_order, order, "task requires larger k-order: " <<task->map->shortTag(world));
       task->map->order = order;
-<<<<<<< HEAD
-=======
-      task->vars = vars;
->>>>>>> 68ee5309
     }
   }
   return task;
