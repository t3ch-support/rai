--- conflicted
+++ resolved
@@ -309,15 +309,9 @@
 
 void KOMO::setHoming(double startTime, double endTime, double prec){
   uintA bodies;
-<<<<<<< HEAD
   Joint *j;
   for(Frame *f:world.frames) if((j=f->joint) && !j->constrainToZeroVel && j->qDim()>0) bodies.append(f->ID);
-  setTask(startTime, endTime, new TaskMap_qItself(bodies, true), OT_sumOfSqr, NoArr, prec); //world.q, prec);
-=======
-  mlr::Joint *j;
-  for(mlr::Frame *f:world.frames) if((j=f->joint) && !j->constrainToZeroVel && j->qDim()>0) bodies.append(f->ID);
   setTask(startTime, endTime, new TM_qItself(bodies, true), OT_sumOfSqr, NoArr, prec); //world.q, prec);
->>>>>>> 111b637b
 }
 
 void KOMO::setSquaredQAccelerations(double startTime, double endTime, double prec){
@@ -333,24 +327,13 @@
 }
 
 void KOMO::setFixEffectiveJoints(double startTime, double endTime, double prec){
-<<<<<<< HEAD
-//  setTask(startTime, endTime, new TaskMap_Transition(world, true), OT_eq, NoArr, prec, 1); //NOTE: order=1!!
+//  setTask(startTime, endTime, new TM_Transition(world, true), OT_eq, NoArr, prec, 1); //NOTE: order=1!!
   setTask(startTime, endTime, new TM_FlagConstraints(), OT_eq, NoArr, prec, k_order);
   setTask(startTime, endTime, new TM_FlagCosts(), OT_sumOfSqr, NoArr, 1., k_order);
 }
 
 void KOMO::setFixSwitchedObjects(double startTime, double endTime, double prec){
-  setTask(startTime, endTime, new TaskMap_FixSwichedObjects(), OT_eq, NoArr, prec, k_order);
-=======
-  auto *map = new TM_Transition(world, true);
-  map->velCoeff = 1.;
-  map->accCoeff = 0.;
-  setTask(startTime, endTime, map, OT_eq, NoArr, prec, 1);
-}
-
-void KOMO::setFixSwitchedObjects(double startTime, double endTime, double prec){
-    setTask(startTime, endTime, new TM_FixSwichedObjects(), OT_eq, NoArr, prec, 1);
->>>>>>> 111b637b
+  setTask(startTime, endTime, new TM_FixSwichedObjects(), OT_eq, NoArr, prec, k_order);
 }
 
 void KOMO::setSquaredQuaternionNorms(double startTime, double endTime, double prec){
@@ -358,13 +341,8 @@
 }
 
 void KOMO::setHoldStill(double startTime, double endTime, const char* shape, double prec){
-<<<<<<< HEAD
   Frame *s = world.getFrameByName(shape);
-  setTask(startTime, endTime, new TaskMap_qItself(TUP(s->ID)), OT_sumOfSqr, NoArr, prec, 1);
-=======
-  mlr::Frame *s = world.getFrameByName(shape);
   setTask(startTime, endTime, new TM_qItself(TUP(s->ID)), OT_sumOfSqr, NoArr, prec, 1);
->>>>>>> 111b637b
 }
 
 void KOMO::setPosition(double startTime, double endTime, const char* shape, const char* shapeRel, ObjectiveType type, const arr& target, double prec){
@@ -386,11 +364,7 @@
 
 void KOMO::setImpact(double time, const char *a, const char *b){
   //objects need to touch
-<<<<<<< HEAD
-  setTask(time, time, new TaskMap_PairCollision(world, a, b, true, false), OT_eq, {}, 1e2);
-=======
-  setTask(1., 1., new TM_PairCollision(world, a, b, true, false), OT_eq, {}, 1e2);
->>>>>>> 111b637b
+  setTask(time, time, new TM_PairCollision(world, a, b, true, false), OT_eq, {}, 1e2);
 
   //consistent impuls exchange
   if(k_order>=2){
@@ -444,13 +418,8 @@
 //  setTask(time, time, new TM_Default(TMT_vecAlign, world, endeffRef, Vector_y, object, Vector_x), OT_sumOfSqr, {-1.}, 1e1);
 
   //hand touches object
-<<<<<<< HEAD
 //  Shape *endeffShape = world.getFrameByName(endeffRef)->body->shapes.first();
-//  setTask(time, time, new TaskMap_GJK(endeffShape, world.getFrameByName(object), false), OT_eq, NoArr, 1e3);
-=======
-//  mlr::Shape *endeffShape = world.getFrameByName(endeffRef)->body->shapes.first();
 //  setTask(time, time, new TM_GJK(endeffShape, world.getFrameByName(object), false), OT_eq, NoArr, 1e3);
->>>>>>> 111b637b
 
 
   //disconnect object from table
@@ -460,14 +429,9 @@
 //  setKinematicSwitch(time, true, "ballZero", endeffRef, object);
   setKinematicSwitch(time, true, new KinematicSwitch(SW_effJoint, JT_quatBall, endeffRef, object, world));
 //  setKinematicSwitch(time, true, "insert_transX", NULL, object);
-<<<<<<< HEAD
 //  setKinematicSwitch(time, true, "insert_trans3", NULL, object);
   setKinematicSwitch(time, true, new KinematicSwitch(SW_insertEffJoint, JT_trans3, NULL, object, world));
-  setTask(time, time, new TaskMap_InsideBox(world, endeffRef, NoVector, object), OT_ineq, NoArr, 1e2);
-=======
-  setKinematicSwitch(time, true, "insert_trans3", NULL, object);
   setTask(time, time, new TM_InsideBox(world, endeffRef, NoVector, object), OT_ineq, NoArr, 1e2);
->>>>>>> 111b637b
 #else
   setKinematicSwitch(time, true, "freeZero", endeffRef, object);
   setTask(time, time, new TM_InsideBox(world, endeffRef, object), OT_ineq, NoArr, 1e2);
@@ -877,11 +841,7 @@
   if(whichAxisRel) map <<" vec2=[" <<whichAxisRel <<']';
   setTask(startTime, endTime, map, type, target, prec);
 #else
-<<<<<<< HEAD
-  setTask(startTime, endTime, new TaskMap_Default(vecAlignTMT, world, shape, Vector(whichAxis), shapeRel, Vector(whichAxisRel)), type, target, prec);
-=======
-  setTask(startTime, endTime, new TM_Default(TMT_vecAlign, world, shape, mlr::Vector(whichAxis), shapeRel, mlr::Vector(whichAxisRel)), type, target, prec);
->>>>>>> 111b637b
+  setTask(startTime, endTime, new TM_Default(TMT_vecAlign, world, shape, Vector(whichAxis), shapeRel, Vector(whichAxisRel)), type, target, prec);
 #endif
 
 }
