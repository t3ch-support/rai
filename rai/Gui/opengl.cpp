/*  ------------------------------------------------------------------
    Copyright (c) 2017 Marc Toussaint
    email: marc.toussaint@informatik.uni-stuttgart.de

    This code is distributed under the MIT License.
    Please see <root-path>/LICENSE for details.
    --------------------------------------------------------------  */

#include <Core/array.tpp>
#include <Geo/geo.h>
#ifdef RAI_GL
#  include <GL/glew.h>
#  include <GL/glx.h>
#endif
#include "opengl.h"
#ifdef RAI_GLFW
#  include <GLFW/glfw3.h>
#endif

#ifdef RAI_PNG
#  include <png.h>
#endif

OpenGL& NoOpenGL = *((OpenGL*)(NULL));

//===========================================================================

Singleton<SingleGLAccess> singleGLAccess;

//===========================================================================

#ifdef RAI_FREEGLUT

#include <GL/freeglut.h>
//===========================================================================
//
// A freeglut singleton to ensure once initialization
//

//Mutex& OpenGLMutex();

class FreeglutSpinner : Thread{
private:
  uint numWins;
  rai::Array<OpenGL*> glwins;
  
public:
  FreeglutSpinner() : Thread("FreeglutSpinner", .01), numWins(0) {
    int argc=1;
    char *argv[1]= {(char*)"x"};
    glutInit(&argc, argv);
  }
  ~FreeglutSpinner() {
//    uint i=0;  for(OpenGL* gl:glwins){ if(gl) delGL(i, gl); i++; }
//    th.threadClose();
    if(numWins) rai::wait(.1);
    CHECK(!numWins, "there are still OpenGL windows open");
    glutExit(); //also glut as already shut down during deinit
    threadClose();
  }
  
  void addGL(uint i, OpenGL* gl) {
    if(glwins.N<=i) glwins.resizeCopy(i+1);
    glwins(i) = gl;
    if(!numWins) threadLoop(); //start looping
    numWins++;
  }

  void delGL(uint i, OpenGL* gl) {
    CHECK_EQ(glwins(i), gl, "");
    glwins(i)=NULL;
    numWins--;
    if(!numWins){ //stop looping
      OpenGLMutex().unlock();
      threadClose();
      OpenGLMutex().lock();
      for(uint i=0;i<10;i++) glutMainLoopEvent(); //ensure that all windows are being closed
    }
  }

  OpenGL* getGL(uint i) {
    return glwins(i);
  }

  void open() {}
  void step() {
    OpenGLMutex().lock();
    glutMainLoopEvent();
    OpenGLMutex().unlock();
  }
  void close() {}
};

Singleton<FreeglutSpinner> singleGlProcess;

Mutex& OpenGLMutex() { return singleGlProcess.mutex; }

//===========================================================================
//
// OpenGL hidden self
//

struct sOpenGL : NonCopyable{
  sOpenGL(OpenGL *gl) {}
  
  int windowID=-1;                        ///< id of this window in the global glwins list
  
  //-- callbacks
  static void _Void() { }
  static void _Draw() { auto fg=singleGlProcess();  OpenGL *gl=fg->getGL(glutGetWindow()); gl->Draw(gl->width,gl->height); glutSwapBuffers(); gl->isUpdating.setStatus(0); }
  static void _Key(unsigned char key, int x, int y) {        singleGlProcess()->getGL(glutGetWindow())->Key(key); }
  static void _Mouse(int button, int updown, int x, int y) { singleGlProcess()->getGL(glutGetWindow())->MouseButton(button,updown,x,y); }
  static void _Motion(int x, int y) {                        singleGlProcess()->getGL(glutGetWindow())->MouseMotion(x,y); }
  static void _PassiveMotion(int x, int y) {                 singleGlProcess()->getGL(glutGetWindow())->MouseMotion(x,y); }
  static void _Reshape(int w,int h) {                        singleGlProcess()->getGL(glutGetWindow())->Reshape(w,h); }
  static void _MouseWheel(int wheel, int dir, int x, int y) { singleGlProcess()->getGL(glutGetWindow())->Scroll(wheel,dir); }
  static void _WindowStatus(int status)                     { singleGlProcess()->getGL(glutGetWindow())->WindowStatus(status); }
};

//===========================================================================
//
// OpenGL implementations
//

void OpenGL::openWindow() {
  if(s->windowID==-1) {
    {
      auto fg = singleGlProcess();
      glutInitWindowSize(width, height);
      //  glutInitWindowPosition(posx,posy);
      glutInitDisplayMode(GLUT_RGB | GLUT_DOUBLE | GLUT_DEPTH);
      
      s->windowID = glutCreateWindow(title);
      fg->addGL(s->windowID, this);
      
      glutDisplayFunc(s->_Draw);
      glutKeyboardFunc(s->_Key);
      glutMouseFunc(s->_Mouse) ;
      glutMotionFunc(s->_Motion) ;
      glutPassiveMotionFunc(s->_PassiveMotion) ;
      glutReshapeFunc(s->_Reshape);
      glutMouseWheelFunc(s->_MouseWheel) ;
      glutWindowStatusFunc(s->_WindowStatus);

      glutSetOption(GLUT_ACTION_ON_WINDOW_CLOSE, GLUT_ACTION_CONTINUE_EXECUTION);
    }
  }
}

void OpenGL::closeWindow() {
  if(s->windowID!=-1) {
    auto fg=singleGlProcess();
    glutDestroyWindow(s->windowID);
    fg->delGL(s->windowID, this);
  }
  s->windowID=-1;
}

void OpenGL::postRedrawEvent(bool fromWithinCallback) {
  auto fg=singleGlProcess();
  openWindow();
  glutSetWindow(s->windowID);
  glutPostRedisplay();
//  glXMakeCurrent(fgDisplay.Display, None, NULL);
}

void OpenGL::resize(int w,int h) {
  if(s->windowID==-1) {
    Reshape(w, h);
  } else {
    auto fg=singleGlProcess();
    glutSetWindow(s->windowID);
    glutReshapeWindow(w,h);
//    glXMakeCurrent(fgDisplay.Display, None, NULL);
  }
}

#elif 0

void OpenGL::openWindow() {}
void OpenGL::closeWindow() {}
void OpenGL::postRedrawEvent(bool fromWithinCallback) {}
void OpenGL::resize(int w,int h) {}

struct sOpenGL {
  sOpenGL(OpenGL *gl): gl(gl), windowID(-1) {}
  sOpenGL(OpenGL *gl, void *container) { NIY }
  ~sOpenGL() { gl->closeWindow(); }
  
  void beginGlContext() {}
  void endGlContext() {}
  
  //-- private OpenGL data
  OpenGL *gl;
  rai::Vector downVec,downPos,downFoc;
  rai::Quaternion downRot;
  
  //-- engine specific data
  int windowID;                        ///< id of this window in the global glwins list
  
  //-- callbacks
  // static void _Void() { }
  // static void _Draw() { auto fg=singleGlProcess();  OpenGL *gl=fg->getGL(glutGetWindow()); gl->Draw(gl->width,gl->height); glutSwapBuffers(); gl->isUpdating.setStatus(0); }
  // static void _Key(unsigned char key, int x, int y) {        singleGlProcess()->getGL(glutGetWindow())->Key(key,x,y); }
  // static void _Mouse(int button, int updown, int x, int y) { singleGlProcess()->getGL(glutGetWindow())->Mouse(button,updown,x,y); }
  // static void _Motion(int x, int y) {                        singleGlProcess()->getGL(glutGetWindow())->Motion(x,y); }
  // static void _PassiveMotion(int x, int y) {                 singleGlProcess()->getGL(glutGetWindow())->Motion(x,y); }
  // static void _Reshape(int w,int h) {                        singleGlProcess()->getGL(glutGetWindow())->Reshape(w,h); }
  // static void _MouseWheel(int wheel, int dir, int x, int y){ singleGlProcess()->getGL(glutGetWindow())->MouseWheel(wheel,dir,x,y); }
  
  void accessWindow() {  //same as above, but also sets gl cocntext (glXMakeCurrent)
  }
  void deaccessWindow() {
  }
};
#endif

#ifdef RAI_GLFW

//===========================================================================
//
// OpenGL hidden self
//

struct sOpenGL : NonCopyable {
  sOpenGL(OpenGL *gl){}

  int needsRedraw=0;

  //-- private OpenGL data

  //-- engine specific data
  GLFWwindow* window=0;
};


struct GlfwSpinner : Thread {
  rai::Array<OpenGL*> glwins;
  Mutex mutex;

  GlfwSpinner() : Thread("GlfwSpinnerSpinner", .01) {
    glfwSetErrorCallback(error_callback);
    if (!glfwInit()) exit(EXIT_FAILURE);
    glfwWindowHint(GLFW_CONTEXT_VERSION_MAJOR, 2);
    glfwWindowHint(GLFW_CONTEXT_VERSION_MINOR, 0);

    int argc=1;
    char *argv[1]= {(char*)"x"};
    glutInit(&argc, argv);

    threadLoop();
  }
  ~GlfwSpinner() {
    threadClose();
    glfwTerminate();
  }
  void open() {}
  void step() {
//    glfwWaitEvents();
//    glfwWaitEventsTimeout(.1);
//    static uint count=0;
//    cout <<"HERE" <<count++;
    mutex.lock(RAI_HERE);
    glfwPollEvents();
    for(OpenGL* gl: glwins) if(gl->s->window && gl->s->needsRedraw){
      glfwMakeContextCurrent(gl->s->window);
      gl->isUpdating.setStatus(1);
      gl->Draw(gl->width,gl->height);
      glfwSwapBuffers(gl->s->window);
      gl->s->needsRedraw--;
      gl->isUpdating.setStatus(0);
    }
    mutex.unlock();
//    cout <<endl;
  }
  void close() {}

  void addGL(OpenGL* gl) {
    bool start=false;
    mutex.lock(RAI_HERE);
    glwins.append(gl);
#if 0
    gl->s->needsRedraw = 10;
#else
    glfwMakeContextCurrent(gl->s->window);
    gl->Draw(gl->width,gl->height);
    glfwSwapBuffers(gl->s->window);
#endif
    if(glwins.N==1) start=true; //start looping
    mutex.unlock();

    if(start) threadLoop(); //start looping
  }

  void delGL(OpenGL* gl) {
    bool stop=false;
    mutex.lock(RAI_HERE);
    glwins.removeValue(gl);
    if(!glwins.N) stop=true; //stop looping
    mutex.unlock();

    if(stop) threadStop(); //stop looping
  }

  static void error_callback(int error, const char* description){
      HALT("GLFW error " <<error <<": " <<description);
  }

  static void _MouseButton(GLFWwindow* window, int button, int action, int mods){
    OpenGL *gl=(OpenGL*)glfwGetWindowUserPointer(window);
    double xpos, ypos;
    glfwGetCursorPos(window, &xpos, &ypos);
    if(button==GLFW_MOUSE_BUTTON_RIGHT) button = 2;
    else if(button==GLFW_MOUSE_BUTTON_MIDDLE) button = 1;
    gl->MouseButton(button, 1-action, xpos, ypos);
  }

  static void _MouseMotion(GLFWwindow* window, double xpos, double ypos){
    OpenGL *gl=(OpenGL*)glfwGetWindowUserPointer(window);
    gl->MouseMotion(xpos, ypos);
  }

  static void _Key(GLFWwindow* window, int key, int scancode, int action, int mods){
    if(action == GLFW_PRESS){
      OpenGL *gl=(OpenGL*)glfwGetWindowUserPointer(window);
      if(key==256) key=27;
      if(key==257) key=13;
      if(key>='A' && key<='Z') key += 'a' - 'A';
      gl->Key(key);
    }
  }

  static void _Resize(GLFWwindow* window, int width, int height){
    OpenGL *gl=(OpenGL*)glfwGetWindowUserPointer(window);
    gl->Reshape(width, height);
  }

  static void _Close(GLFWwindow* window){
    OpenGL *gl=(OpenGL*)glfwGetWindowUserPointer(window);
//      if (!time_to_close)
//    OpenGL *gl=(OpenGL*)glfwSetWindowShouldClose(window, GLFW_FALSE);
    gl->WindowStatus(0);
  }

  static void _Scroll(GLFWwindow* window, double xoffset, double yoffset){
    OpenGL *gl=(OpenGL*)glfwGetWindowUserPointer(window);
    gl->Scroll(0, yoffset);
  }

};

static GlfwSpinner* singletonGlSpinner() {
  static GlfwSpinner instance;
  return &instance;
}

void OpenGL::openWindow() {
  if(!s->window) {
    auto fg = singletonGlSpinner();
    fg->mutex.lock(RAI_HERE);

    if(offscreen){
      glfwWindowHint(GLFW_VISIBLE, GL_FALSE);
    }else{
      glfwWindowHint(GLFW_VISIBLE, GL_TRUE);
    }
    if(!title.N) title="GLFW window";
    s->window = glfwCreateWindow(width, height, title.p, NULL, NULL);
    glfwMakeContextCurrent(s->window);
    glfwSetWindowUserPointer(s->window, this);
    glfwSetMouseButtonCallback(s->window, GlfwSpinner::_MouseButton);
    glfwSetCursorPosCallback(s->window, GlfwSpinner::_MouseMotion);
    glfwSetKeyCallback(s->window, GlfwSpinner::_Key);
    glfwSetScrollCallback(s->window, GlfwSpinner::_Scroll);
    glfwSetWindowSizeCallback(s->window, GlfwSpinner::_Resize);
    glfwSetWindowCloseCallback(s->window, GlfwSpinner::_Close);

    glfwSwapInterval(1);
    fg->mutex.unlock();

    fg->addGL(this);
  }
}

void OpenGL::closeWindow() {
  if(s->window) {
    {
      auto fg = singletonGlSpinner();
      fg->mutex.lock(RAI_HERE);
      glfwDestroyWindow(s->window);
      s->window=0;
      fg->mutex.unlock();
      isUpdating.setStatus(0);
      watching.setStatus(0);
    }
    singletonGlSpinner()->delGL(this);
  }
}

void OpenGL::beginNonThreadedDraw(){
  openWindow();
  auto fg = singletonGlSpinner();
  fg->mutex.lock(RAI_HERE);
  glfwMakeContextCurrent(s->window);
}

void OpenGL::endNonThreadedDraw(){
  auto fg = singletonGlSpinner();
  glfwSwapBuffers(s->window);
  fg->mutex.unlock();
}

void OpenGL::postRedrawEvent(bool fromWithinCallback) {
  auto fg = singletonGlSpinner();
<<<<<<< HEAD
  //HALT("not here!");
  fg->mutex.lock();
  if(!s->needsRedraw){
    s->needsRedraw=1;
  }
  fg->mutex.unlock();
=======
  if(!fromWithinCallback) fg->mutex.lock(RAI_HERE);
  if(!s->needsRedraw) s->needsRedraw=1;
  if(!fromWithinCallback) fg->mutex.unlock();
>>>>>>> 9fa87185
}

void OpenGL::resize(int w,int h) {
  openWindow();
  glfwSetWindowSize(s->window, w, h);
  Reshape(w, h);
}

#endif

//===========================================================================
//
// force instantiations
//

template rai::Array<glUI::Button>::Array();
template rai::Array<glUI::Button>::~Array();

//===========================================================================
//
// static objects
//

OpenGL *staticgl [10]; //ten pointers to be potentially used as display windows
uint OpenGL::selectionBuffer[1000];

//===========================================================================
//
// utility implementations
//

#ifdef RAI_GL
void glStandardLight(void*) {
  glEnable(GL_LIGHTING);
  static GLfloat ambient[]   = { .5, .5, .5, 1.0 };
  static GLfloat diffuse[]   = { .2, .2, .2, 1.0 };
  static GLfloat specular[]  = { .3, .3, .3, 1.0 };
  static GLfloat position[]  = { 100.0, -100.0, 100.0, 1.0 };
  static GLfloat direction[] = { -1.0, 1.0, -1.0 };
  glLightfv(GL_LIGHT0, GL_POSITION, position);
  glLightfv(GL_LIGHT0, GL_SPOT_DIRECTION, direction);
  glLighti(GL_LIGHT0, GL_SPOT_CUTOFF,   90);
  glLighti(GL_LIGHT0, GL_SPOT_EXPONENT, 10);
  glLightfv(GL_LIGHT0, GL_AMBIENT,  ambient);
  glLightfv(GL_LIGHT0, GL_DIFFUSE,  diffuse);
  glLightfv(GL_LIGHT0, GL_SPECULAR, specular);
  glEnable(GL_LIGHT0);
}

void glStandardScene(void*) {
  glPushAttrib(GL_CURRENT_BIT);
  glStandardLight(NULL);
  //  glDrawFloor(10, .8, .8, .8);
  //  glDrawFloor(10, 1.5, 0.83, .0);
  glDrawFloor(10., 108./255., 123./255., 139./255.);
  glDrawAxes(.1);
  glPopAttrib();
}

void glStandardOriginAxes(void*) {
  glDrawAxes(.1);
}

void glColor(int col) {
  static const GLfloat colorsTab[6][4] = {
    {0.2, 0.2, 1.0, 1.0}, // blue
    {1.0, 0.8, 0.0, 1.0}, // gold
    {1.0, 0.0, 0.0, 1.0}, // red
    {0.7, 0.7, 0.7, 1.0}, // gray
    {1.0, 1.0, 1.0, 1.0}, // white
    {0.2, 1.0, 0.2, 1.0}
  }; // green
  
  col = col%6; //if(col<0) col=0; if(col>5) col=5;
  glColor(colorsTab[col][0], colorsTab[col][1], colorsTab[col][2], colorsTab[col][3]);
}

void glColor(float r, float g, float b, float alpha) {
  float amb=1.f, diff=1.f, spec=.25f;
  GLfloat ambient[4]  = { r*amb , g*amb , b*amb , alpha };
  GLfloat diffuse[4]  = { r*diff, g*diff, b*diff, alpha };
  GLfloat specular[4] = { spec*(1.f+r), spec*(1.f+g), spec*(1.f+b), alpha };
#if 0
  glMaterialfv(GL_FRONT_AND_BACK, GL_AMBIENT_AND_DIFFUSE, diffuse);
#else
  glMaterialfv(GL_FRONT_AND_BACK, GL_AMBIENT, ambient);
  glMaterialfv(GL_FRONT_AND_BACK, GL_DIFFUSE, diffuse);
  glMaterialfv(GL_FRONT_AND_BACK, GL_SPECULAR, specular);
  glMaterialf(GL_FRONT_AND_BACK, GL_SHININESS, 1.0f);
#endif
  glColor4f(r, g, b, alpha);
}

void glColor(float *rgb) { glColor(rgb[0], rgb[1], rgb[2], 1.); }

void glColor(const arr& col) {
  if(col.N==3) glColor(col.p[0], col.p[1], col.p[2], 1.);
  if(col.N==4) glColor(col.p[0], col.p[1], col.p[2], col.p[3]);
}

void id2color(byte rgb[3], uint id) {
  rgb[0] = ((id>> 6)&0x3f) | ((id&1)<<7) | ((id& 8)<<3);
  rgb[1] = ((id>>12)&0x3f) | ((id&2)<<6) | ((id&16)<<2);
  rgb[2] = ((id>>18)&0x3f) | ((id&4)<<5) | ((id&32)<<1);
}

uint color2id(byte rgb[3]) {
  uint id = 0;
  id |= (rgb[0]&0x80)>>7 | (rgb[1]&0x80)>>6 | (rgb[2]&0x80)>>5;
  id |= (rgb[0]&0x40)>>3 | (rgb[1]&0x40)>>2 | (rgb[2]&0x40)>>1;
  id |= (rgb[0]&0x3f)<<6 | (rgb[1]&0x3f)<<12 | (rgb[2]&0x3f)<<18;
  return id;
}

arr id2color(uint id){
  byteA rgb(3);
  id2color(rgb.p, id);
  return ARR(rgb(0)/256., rgb(1)/256., rgb(2)/256.);
}

void glColorId(uint id) {
  byte rgb[3];
  glDisable(GL_LIGHTING);
  id2color(rgb, id);
  glColor3ubv(rgb);
}

void OpenGL::drawId(uint id) {
  if(drawMode_idColor) {
    glColorId(id);
  }
}

/* // shadows do not work with a light source;
   // thus, we need to leave this out. 4. Mar 06 (hh)
void glShadowTransform()
{
  GLfloat matrix[16];
  for(int i=0; i<16; i++) matrix[i] = 0;
  matrix[0]=1;
  matrix[5]=1;
  matrix[8]=-1;  //light_x
  matrix[9]=-1;  //light_y
  matrix[14]=.02; //ground offset
  matrix[15]=1;
  glPushMatrix();
  glMultMatrixf (matrix);
}
*/

void glTransform(const rai::Transformation& t) {
  double GLmatrix[16];
  t.getAffineMatrixGL(GLmatrix);
  glLoadMatrixd(GLmatrix);
}

void glRotate(const rai::Quaternion& rot) {
  double GLmatrix[16];
  rot.getMatrixGL(GLmatrix);
  glMultMatrixd(GLmatrix);
}

void glTransform(const double pos[3], const double R[12]) {
  GLfloat matrix[16];
  matrix[0]=R[0];
  matrix[1]=R[4];
  matrix[2]=R[8];
  matrix[3]=0;
  matrix[4]=R[1];
  matrix[5]=R[5];
  matrix[6]=R[9];
  matrix[7]=0;
  matrix[8]=R[2];
  matrix[9]=R[6];
  matrix[10]=R[10];
  matrix[11]=0;
  matrix[12]=pos[0];
  matrix[13]=pos[1];
  matrix[14]=pos[2];
  matrix[15]=1;
  glPushMatrix();
  glMultMatrixf(matrix);
}

static GLboolean glLightIsOn = false;
void glPushLightOff() { glGetBooleanv(GL_LIGHTING, &glLightIsOn); glDisable(GL_LIGHTING); }
void glPopLight() { if(glLightIsOn) glEnable(GL_LIGHTING); }

void glDrawText(const char* txt, float x, float y, float z, bool largeFont) {
  if(!txt) return;
  glDisable(GL_DEPTH_TEST);
  glPushLightOff();
  glRasterPos3f(x, y, z);
  void *font=GLUT_BITMAP_HELVETICA_12;
  if(largeFont) font = GLUT_BITMAP_HELVETICA_18;
  while(*txt) {
    switch(*txt) {
      case '\n':
        y+=15;
        glRasterPos3f(x, y, z);
        break;
      case '\b':
        if(font==GLUT_BITMAP_HELVETICA_12) font=GLUT_BITMAP_HELVETICA_18;
        else font=GLUT_BITMAP_HELVETICA_12;
        break;
      default: {
        glutBitmapCharacter(font, *txt);
      }
    }
    txt++;
  }
  glPopLight();
  glEnable(GL_DEPTH_TEST);
}

void glDrawRect(float x1, float y1, float z1, float x2, float y2, float z2,
                float x3, float y3, float z3, float x4, float y4, float z4) {
  glPolygonMode(GL_FRONT_AND_BACK, GL_FILL);
  glBegin(GL_POLYGON);
  glVertex3f(x1, y1, z1);
  glVertex3f(x2, y2, z2);
  glVertex3f(x3, y3, z3);
  glVertex3f(x4, y4, z4);
  glVertex3f(x1, y1, z1);
  glEnd();
}

void glDrawRect(float x1, float y1, float z1, float x2, float y2, float z2,
                float x3, float y3, float z3, float x4, float y4, float z4,
                float r, float g, float b) {
  glPolygonMode(GL_FRONT_AND_BACK, GL_FILL);
  glBegin(GL_POLYGON);
  glColor(r, g, b);
  glVertex3f(x1, y1, z1);
  glVertex3f(x2, y2, z2);
  glVertex3f(x3, y3, z3);
  glVertex3f(x4, y4, z4);
  glVertex3f(x1, y1, z1);
  glEnd();
}

void glDrawRect(float x, float y, float z, float r) {
  glDrawRect(x-r, y-r, z, x-r, y+r, z, x+r, y+r, z, x+r, y-r, z);
}

void glDrawPolygon(const arr &P) {
  CHECK_EQ(P.nd, 2, "");
  CHECK_EQ(P.d1, 3, "");
  glPolygonMode(GL_FRONT_AND_BACK, GL_FILL);
//  glBegin(GL_POLYGON);
////  glColor(r, g, b);
//  for(uint i=0;i<P.d0;i++) glVertex3dv(&P(i,0));
//  glVertex3dv(P.p);
//  glEnd();
  glLineWidth(5);
  glBegin(GL_LINE_LOOP);
  for(uint i=0; i<P.d0; i++) glVertex3dv(&P(i,0));
  glEnd();
}

void glDrawFloor(float x, float r, float g, float b) {
  x/=2.;
  glPolygonMode(GL_FRONT_AND_BACK, GL_FILL);
  glColor(r, g, b);
  glBegin(GL_POLYGON);
  glNormal3f(0, 0, 1);
  glVertex3f(-x, -x, 0.);
  glVertex3f(x, -x, 0.);
  glVertex3f(x, x, 0.);
  glVertex3f(-x, x, 0.);
  glVertex3f(-x, -x, 0.);
  glEnd();
#if 1
  glColor(.75, .75, .75);
  for(int i=-4; i<=4; i++) {
    glBegin(GL_LINES);
    glVertex3f(i*x/5., -x, 0.001);
    glVertex3f(i*x/5., x, 0.001);
    glEnd();
    glBegin(GL_LINES);
    glVertex3f(-x, i*x/5., 0.001);
    glVertex3f(x, i*x/5., 0.001);
    glEnd();
  }
  
  glColor(.25, .25, .25);
  glBegin(GL_LINE_STRIP);
  glVertex3f(-x, -x, 0.002);
  glVertex3f(-x, x, 0.002);
  glVertex3f(x, x, 0.002);
  glVertex3f(x, -x, 0.002);
  glVertex3f(-x, -x, 0.002);
  glEnd();
#endif
}

void glDrawBox(float x, float y, float z, bool linesOnly) {
  static GLfloat n[6][3] = {
    {-1.0, 0.0, 0.0},
    {0.0, 1.0, 0.0},
    {1.0, 0.0, 0.0},
    {0.0, -1.0, 0.0},
    {0.0, 0.0, 1.0},
    {0.0, 0.0, -1.0}
  };
  static GLint faces[6][4] = {
    {0, 1, 2, 3},
    {3, 2, 6, 7},
    {7, 6, 5, 4},
    {4, 5, 1, 0},
    {5, 6, 2, 1},
    {7, 4, 0, 3}
  };
  static GLint edges[12][2] = {
    {0,1}, {1,2}, {2,3}, {3,0},
    {4,5}, {5,6}, {6,7}, {7,4},
    {0,4}, {1,5}, {2,6}, {3,7}
  };
  GLfloat v[8][3];
  GLint i;
  
  v[0][0] = v[1][0] = v[2][0] = v[3][0] = -x / 2;
  v[4][0] = v[5][0] = v[6][0] = v[7][0] =  x / 2;
  v[0][1] = v[1][1] = v[4][1] = v[5][1] =  -y / 2;
  v[2][1] = v[3][1] = v[6][1] = v[7][1] =  y / 2;
  v[0][2] = v[3][2] = v[4][2] = v[7][2] =  -z / 2;
  v[1][2] = v[2][2] = v[5][2] = v[6][2] =  z / 2;
  
  if(!linesOnly) {
    glBegin(GL_QUADS);
    for(i = 5; i >= 0; i--) {
      glNormal3fv(n[i]);
      glVertex3fv(v[faces[i][0]]);
      glVertex3fv(v[faces[i][1]]);
      glVertex3fv(v[faces[i][2]]);
      glVertex3fv(v[faces[i][3]]);
    }
    glEnd();
  } else {
    glBegin(GL_LINES);
    for(uint i=0; i<12; i++) {
      glVertex3fv(v[edges[i][0]]);
      glVertex3fv(v[edges[i][1]]);
    }
    glEnd();
  }
}

void glDrawDiamond(float x, float y, float z) {
//  glDisable(GL_CULL_FACE);
  glBegin(GL_TRIANGLE_FAN);
  glVertex3f(.0, .0, z);
  glVertex3f(x, .0, .0);
  glVertex3f(.0, y, .0);
  glVertex3f(-x, .0, .0);
  glVertex3f(.0, -y, .0);
  glVertex3f(x, .0, .0);
  glEnd();
  glBegin(GL_TRIANGLE_FAN);
  glVertex3f(.0, .0, -z);
  glVertex3f(x, .0, .0);
  glVertex3f(.0, -y, .0);
  glVertex3f(-x, .0, .0);
  glVertex3f(.0, y, .0);
  glVertex3f(x, .0, .0);
  glEnd();
//  glEnable(GL_CULL_FACE);
}

void glDrawDiamond(float x, float y, float z, float dx, float dy, float dz) {
  glPushMatrix();
  glTranslated(x, y, z);
  glDrawDiamond(dx, dy, dz);
  glPopMatrix();
}

void glDrawAxis(double scale) {
//    glDisable(GL_CULL_FACE);
  if(scale>=0) glPushMatrix();
  if(scale>=0) glScalef(scale, scale, scale);
  GLUquadric *style=gluNewQuadric();
  glBegin(GL_LINES);
  glVertex3f(0, 0, 0);
  glVertex3f(.95, 0, 0);
  glEnd();
  glTranslatef(.8, 0, 0);
  glRotatef(90, 0, 1, 0);
  gluCylinder(style, .08, 0, .2, 20, 1);
  gluDeleteQuadric(style);
  if(scale>=0) glPopMatrix();
//    glEnable(GL_CULL_FACE);
}

void glDrawAxes(double scale, bool colored) {
  for(uint i=0; i<3; i++) {
    glPushMatrix();
    glScalef(scale, scale, scale);

    switch(i) {
      case 0:  if(colored) glColor(.7, 0, 0);  break;
      case 1:  if(colored) glColor(0, .7, 0);  glRotatef(90, 0, 0, 1);  break;
      case 2:  if(colored) glColor(0, 0, .7);  glRotatef(90, 0, -1, 0);  break;
    }
    glDrawAxis();
    glPopMatrix();
  }
}

void glDrawCamera(const rai::Camera &cam) {
  glTransform(cam.X);
  
  glDrawAxes(.1);
  
  double dxFar,dyFar,zFar;
  double dxNear,dyNear,zNear;
  zNear = cam.zNear;
  zFar = cam.zFar;
  if(zFar-zNear > 10.) zFar = zNear + .1;
  if(cam.focalLength) {
    dyNear = zNear * .5/cam.focalLength;
    dyFar = zFar * .5/cam.focalLength;
    dxNear = cam.whRatio * dyNear;
    dxFar = cam.whRatio * dyFar;
  }else{
    CHECK(cam.heightAbs, "");
    dyFar = dyNear = cam.heightAbs/2.;
    dxFar = dxNear = cam.whRatio * dyNear;
  }
  glColor(.5,.5,.5);
  glBegin(GL_LINE_STRIP);
  glVertex3f(-dxNear, -dyNear, -zNear);
  glVertex3f(-dxNear, dyNear, -zNear);
  glVertex3f(dxNear, dyNear, -zNear);
  glVertex3f(dxNear, -dyNear, -zNear);
  glVertex3f(-dxNear, -dyNear, -zNear);
  glEnd();
  glBegin(GL_LINE_STRIP);
  glVertex3f(-dxFar, -dyFar, -zFar);
  glVertex3f(-dxFar, dyFar, -zFar);
  glVertex3f(dxFar, dyFar, -zFar);
  glVertex3f(dxFar, -dyFar, -zFar);
  glVertex3f(-dxFar, -dyFar, -zFar);
  glEnd();
  glBegin(GL_LINES);
  glVertex3f(0,0,0);
  glVertex3f(-dxNear, -dyNear, -zNear);
  glVertex3f(0,0,0);
  glVertex3f(-dxNear, dyNear, -zNear);
  glVertex3f(0,0,0);
  glVertex3f(dxNear, -dyNear, -zNear);
  glVertex3f(0,0,0);
  glVertex3f(dxNear, dyNear, -zNear);
  glEnd();
  glBegin(GL_LINES);
  glVertex3f(-dxNear, -dyNear, -zNear);
  glVertex3f(-dxFar,  -dyFar,  -zFar);
  glVertex3f(-dxNear, dyNear, -zNear);
  glVertex3f(-dxFar,  dyFar,  -zFar);
  glVertex3f(dxNear, -dyNear, -zNear);
  glVertex3f(dxFar,  -dyFar,  -zFar);
  glVertex3f(dxNear, dyNear, -zNear);
  glVertex3f(dxFar,  dyFar,  -zFar);
  glEnd();
}

void glDrawDisk(float radius) {
  GLUquadric *style=gluNewQuadric();
  gluDisk(style, 0, radius, 10, 1);
  gluDeleteQuadric(style);
}

void glDrawProxy(const arr& p1, const arr& p2, double diskSize, int colorCode, const arr& norm, double rad1, double rad2) {
  glLoadIdentity();
  if(!colorCode) glColor(.8,.2,.2);
  else glColor(colorCode);
  glBegin(GL_LINES);
  glVertex3dv(p1.p);
  glVertex3dv(p2.p);
  glEnd();
  glDisable(GL_CULL_FACE);
  rai::Transformation f;
  f.pos=p1;
  if(!!norm) {
    f.rot.setDiff(rai::Vector(0, 0, 1), rai::Vector(norm));
  } else {
    f.rot.setDiff(rai::Vector(0, 0, 1), rai::Vector(p1-p2));
  }
  double GLmatrix[16];
  f.getAffineMatrixGL(GLmatrix);
  glLoadMatrixd(GLmatrix);
  glDrawDisk(diskSize);
  
  f.pos=p2;
  f.getAffineMatrixGL(GLmatrix);
  glLoadMatrixd(GLmatrix);
  glDrawDisk(diskSize);
  glEnable(GL_CULL_FACE);
  
  glLoadIdentity();
  if(!!norm && rad1>0.) {
    arr p = p1 - rad1*norm;
    glColor(0., 1., 0., 1.);
    glDrawDiamond(p(0), p(1), p(2), .01, .01, .01);
  }
  if(!!norm && rad1>0.) {
    arr p = p2 + rad2*norm;
    glColor(0., 0., 1., 1.);
    glDrawDiamond(p(0), p(1), p(2), .01, .01, .01);
  }
}

void glDrawSphere(float radius) {
  GLUquadric *style=gluNewQuadric();
  gluSphere(style, radius, 10, 10); // last two value for detail
  gluDeleteQuadric(style);
}

void glDrawCylinder(float radius, float length, bool closed) {
  GLUquadric *style=gluNewQuadric();
  glTranslatef(0, 0, -length/2);
  gluCylinder(style, radius, radius, length, 20, 1);
  if(closed) {
    glScalef(-1, 1, 1);  //flip orientation of triangles...
    gluDisk(style, 0, radius, 20, 1);
    glTranslatef(0, 0, length);
    glScalef(-1, 1, 1);
    gluDisk(style, 0, radius, 20, 1);
    glTranslatef(0, 0, -length/2);
  } else {
    glTranslatef(0, 0, length/2);
  }
  gluDeleteQuadric(style);
}

void glDrawCappedCylinder(float radius, float length) {
  GLUquadric *style1=gluNewQuadric();
  GLUquadric *style2=gluNewQuadric();
  GLUquadric *style3=gluNewQuadric();
  
  glTranslatef(0, 0, -length/2);
  gluCylinder(style1, radius, radius, length, 20, 1);
  glTranslatef(0, 0, length);
  gluSphere(style2, radius, 10, 10);
  glTranslatef(0, 0, -length);
  gluSphere(style3, radius, 10, 10);
  
  gluDeleteQuadric(style1);
  gluDeleteQuadric(style2);
  gluDeleteQuadric(style3);
}

void glDrawGridBox(float x=10.) {
  x/=2.;
  glBegin(GL_LINE_LOOP);
  glVertex3f(-x, -x, -x);
  glVertex3f(-x, -x, x);
  glVertex3f(-x, x, x);
  glVertex3f(-x, x, -x);
  glEnd();
  glBegin(GL_LINE_LOOP);
  glVertex3f(x, -x, -x);
  glVertex3f(x, -x, x);
  glVertex3f(x, x, x);
  glVertex3f(x, x, -x);
  glEnd();
  glBegin(GL_LINES);
  glVertex3f(x, x, x);
  glVertex3f(-x, x, x);
  glVertex3f(x, -x, x);
  glVertex3f(-x, -x, x);
  glVertex3f(x, x, -x);
  glVertex3f(-x, x, -x);
  glVertex3f(x, -x, -x);
  glVertex3f(-x, -x, -x);
  glEnd();
}

void glDrawGridBox(float x1, float y1, float z1, float x2, float y2, float z2) {
  glBegin(GL_LINE_STRIP);
  glVertex3f(x1, y1, z1+0.001);
  glVertex3f(x2, y1, z1+0.001);
  glVertex3f(x2, y2, z1+0.001);
  glVertex3f(x1, y2, z1+0.001);
  glVertex3f(x1, y1, z1+0.001);
  glEnd();
  
  glBegin(GL_LINES);
  glVertex3f(x2, y2, z1 +0.001);
  glVertex3f(x2, y2, z2 +0.001);
  glEnd();
}

void glDrawKhepera() {
  GLUquadric *style=gluNewQuadric();
  glPushMatrix();
  glRotatef(-90, 1, 0, 0);
  glColor3f(.3, .3, .3);
  gluCylinder(style, 1.5, 1.5, 2, 20, 1);
  glPopMatrix();
  
  glColor3f(1, 0, 0);
  glBegin(GL_LINES);
  glVertex3f(0, 2, 0);
  glVertex3f(0, 2, -2.5);
  glEnd();
  gluDeleteQuadric(style);
}

void glMakeSquare(int num) {
  glNewList(num, GL_COMPILE);
  glColor3f(1., 0., 0.);
  glBegin(GL_LINE_LOOP);
  glVertex3f(-1 , -1 , 0.);
  glVertex3f(-1 , +1 , 0.);
  glVertex3f(+1 , +1 , 0.);
  glVertex3f(+1 , -1 , 0.);
  glEnd();
  glEndList();
}

void glMakeStdSimplex(int num) {
  glNewList(num, GL_COMPILE);
  //glPolygonMode(GL_BACK, GL_FILL);
  glShadeModel(GL_SMOOTH);
  glBegin(GL_TRIANGLE_FAN);
  glColor3f(1., 1., 1.);
  glVertex3f(0., 0., 0.);
  glColor3f(1., 0., 0.);
  glVertex3f(1., 0., 0.);
  glColor3f(0., 1., 0.);
  glVertex3f(0., 1., 0.);
  glColor3f(0., 0., 1.);
  glVertex3f(0., 0., 1.);
  glColor3f(1., 0., 0.);
  glVertex3f(1., 0., 0.);
  glEnd();
  /*
    glColor4f(.5, .5, .5, .9);
    glBegin(GL_POLYGON);
    glVertex3f( 1. , 0. , 0. );
    glVertex3f( 0. , 1. , 0. );
    glVertex3f( 0. , 0. , 1. );
    glEnd();
  */
  glEndList();
}

void glMakeTorus(int num) {
  glNewList(num, GL_COMPILE);
  
  GLint i, j, rings, sides;
  float theta1, phi1, theta2, phi2;
  float v0[03], v1[3], v2[3], v3[3];
  float t0[03], t1[3], t2[3], t3[3];
  float n0[3], n1[3], n2[3], n3[3];
  float innerRadius=0.4;
  float outerRadius=0.8;
  float scalFac;
  
  rings = 8;
  sides = 10;
  scalFac=1/(outerRadius*2);
  
  for(i=0; i<rings; i++) {
    theta1 = (float)i * 2.0 * RAI_PI / rings;
    theta2 = (float)(i + 1) * 2.0 * RAI_PI / rings;
    for(j=0; j<sides; j++) {
      phi1 = (float)j * 2.0 * RAI_PI / sides;
      phi2 = (float)(j + 1) * 2.0 * RAI_PI / sides;
      
      v0[0] = cos(theta1) * (outerRadius + innerRadius * cos(phi1));
      v0[1] =-sin(theta1) * (outerRadius + innerRadius * cos(phi1));
      v0[2] = innerRadius * sin(phi1);
      
      v1[0] = cos(theta2) * (outerRadius + innerRadius * cos(phi1));
      v1[1] =-sin(theta2) * (outerRadius + innerRadius * cos(phi1));
      v1[2] = innerRadius * sin(phi1);
      
      v2[0] = cos(theta2) * (outerRadius + innerRadius * cos(phi2));
      v2[1] =-sin(theta2) * (outerRadius + innerRadius * cos(phi2));
      v2[2] = innerRadius * sin(phi2);
      
      v3[0] = cos(theta1) * (outerRadius + innerRadius * cos(phi2));
      v3[1] =-sin(theta1) * (outerRadius + innerRadius * cos(phi2));
      v3[2] = innerRadius * sin(phi2);
      
      n0[0] = cos(theta1) * (cos(phi1));
      n0[1] =-sin(theta1) * (cos(phi1));
      n0[2] = sin(phi1);
      
      n1[0] = cos(theta2) * (cos(phi1));
      n1[1] =-sin(theta2) * (cos(phi1));
      n1[2] = sin(phi1);
      
      n2[0] = cos(theta2) * (cos(phi2));
      n2[1] =-sin(theta2) * (cos(phi2));
      n2[2] = sin(phi2);
      
      n3[0] = cos(theta1) * (cos(phi2));
      n3[1] =-sin(theta1) * (cos(phi2));
      n3[2] = sin(phi2);
      
      t0[0] = v0[0]*scalFac + 0.5;
      t0[1] = v0[1]*scalFac + 0.5;
      t0[2] = v0[2]*scalFac + 0.5;
      
      t1[0] = v1[0]*scalFac + 0.5;
      t1[1] = v1[1]*scalFac + 0.5;
      t1[2] = v1[2]*scalFac + 0.5;
      
      t2[0] = v2[0]*scalFac + 0.5;
      t2[1] = v2[1]*scalFac + 0.5;
      t2[2] = v2[2]*scalFac + 0.5;
      
      t3[0] = v3[0]*scalFac + 0.5;
      t3[1] = v3[1]*scalFac + 0.5;
      t3[2] = v3[2]*scalFac + 0.5;
      
      if((i+j)%2) glColor3f(0., 1., 0.);
      else glColor3f(0., 0., 1.);
      
      glBegin(GL_POLYGON);
      glNormal3fv(n3); glTexCoord3fv(t3); glVertex3fv(v3);
      glNormal3fv(n2); glTexCoord3fv(t2); glVertex3fv(v2);
      glNormal3fv(n1); glTexCoord3fv(t1); glVertex3fv(v1);
      glNormal3fv(n0); glTexCoord3fv(t0); glVertex3fv(v0);
      glEnd();
    }
  }
  glEndList();
}

uint glImageTexture(const byteA &img) {
  GLuint texName;
  
  glEnable(GL_TEXTURE_2D);
  
  glPixelStorei(GL_UNPACK_ALIGNMENT, 1);
  glGenTextures(1, &texName);
  
//  glActiveTexture(GL_TEXTURE0);
  glBindTexture(GL_TEXTURE_2D, texName);
  glTexParameteri(GL_TEXTURE_2D, GL_TEXTURE_WRAP_S, GL_REPEAT);
  glTexParameteri(GL_TEXTURE_2D, GL_TEXTURE_WRAP_T, GL_REPEAT);
  glTexParameteri(GL_TEXTURE_2D, GL_TEXTURE_MAG_FILTER, GL_NEAREST);
  glTexParameteri(GL_TEXTURE_2D, GL_TEXTURE_MIN_FILTER, GL_NEAREST);
  switch(img.d2) {
    case 0:
    case 1:
      glTexImage2D(GL_TEXTURE_2D, 0, GL_LUMINANCE, img.d1, img.d0, 0, GL_LUMINANCE, GL_UNSIGNED_BYTE, img.p);
      break;
    case 2:
      glTexImage2D(GL_TEXTURE_2D, 0, GL_LUMINANCE_ALPHA, img.d1, img.d0, 0, GL_LUMINANCE_ALPHA, GL_UNSIGNED_BYTE, img.p);
      break;
    case 3:
      glTexImage2D(GL_TEXTURE_2D, 0, GL_RGB, img.d1, img.d0, 0, GL_RGB, GL_UNSIGNED_BYTE, img.p);
      break;
    case 4:
      glTexImage2D(GL_TEXTURE_2D, 0, GL_RGBA, img.d1, img.d0, 0, GL_RGBA, GL_UNSIGNED_BYTE, img.p);
      break;
    default:
      HALT("no image fomat");
  }
  
  return texName;
}

void glDrawTexQuad(const byteA& texImg,
                   float x1, float y1, float z1, float x2, float y2, float z2,
                   float x3, float y3, float z3, float x4, float y4, float z4,
                   float mulX, float mulY) {
  glDisable(GL_CULL_FACE);
  glEnable(GL_TEXTURE_2D);
  glTexParameterf(GL_TEXTURE_2D, GL_TEXTURE_WRAP_S, GL_REPEAT);
  glTexParameterf(GL_TEXTURE_2D, GL_TEXTURE_WRAP_T, GL_REPEAT);
  glTexParameterf(GL_TEXTURE_2D, GL_TEXTURE_MIN_FILTER, GL_NEAREST);
  glTexEnvf(GL_TEXTURE_ENV, GL_TEXTURE_ENV_MODE, GL_DECAL); //GL_MODULATE);
  if(texImg.d2==3) glTexImage2D(GL_TEXTURE_2D, 0, GL_RGB, texImg.d1, texImg.d0, 0, GL_RGB, GL_UNSIGNED_BYTE, texImg.p);
  if(texImg.d2==4) glTexImage2D(GL_TEXTURE_2D, 0, GL_RGBA, texImg.d1, texImg.d0, 0, GL_RGBA, GL_UNSIGNED_BYTE, texImg.p);
  
//  glBindTexture(GL_TEXTURE_2D, texture);
  glBegin(GL_QUADS);
  glTexCoord2f(0.0,  mulY); glVertex3f(x1, y1, z1);
  glTexCoord2f(mulX, mulY); glVertex3f(x2, y2, z2);
  glTexCoord2f(mulX, 0.0);  glVertex3f(x3, y3, z3);
  glTexCoord2f(0.0,  0.0);  glVertex3f(x4, y4, z4);
  glEnd();
  glDisable(GL_TEXTURE_2D);
  glEnable(GL_CULL_FACE);
  
}

#ifdef RAI_GLUT
/** @brief return the RGBA-image of scenery drawn just before; the image
  buffer has to have either 2 dimensions [width, height] for a
  gray-scale luminance image or 3 dimensions [width, height, 4] for an
  RGBA-image. */
void glGrabImage(byteA& image) {
  if(!image.N) image.resize(glutGet(GLUT_WINDOW_HEIGHT), glutGet(GLUT_WINDOW_WIDTH), 3);
  CHECK(image.nd==2 || image.nd==3, "not an image format");
  GLint w=image.d1, h=image.d0;
  //CHECK(w<=glutGet(GLUT_WINDOW_WIDTH) && h<=glutGet(GLUT_WINDOW_HEIGHT), "grabbing large image from small window:" <<w <<' ' <<h <<' ' <<glutGet(GLUT_WINDOW_WIDTH) <<' ' <<glutGet(GLUT_WINDOW_HEIGHT));
  if(image.d1%4) {  //necessary: extend the image to have width mod 4
    uint add=4-(image.d1%4);
    if(image.nd==2) image.resize(image.d0, image.d1+add);
    if(image.nd==3) image.resize(image.d0, image.d1+add, image.d2);
  }
  glReadBuffer(GL_FRONT);
//  glReadBuffer(GL_BACK);

  //glPixelStorei(GL_PACK_SWAP_BYTES, 0);
  glPixelStorei(GL_PACK_ALIGNMENT,4);
  switch(image.d2) {
    case 0:
    case 1:
      glPixelTransferf(GL_RED_SCALE, .3333);
      glPixelTransferf(GL_GREEN_SCALE, .3333);
      glPixelTransferf(GL_BLUE_SCALE, .3333);
      glReadPixels(0, 0, w, h, GL_LUMINANCE, GL_UNSIGNED_BYTE, image.p);
      glPixelTransferf(GL_RED_SCALE, 1.);
      glPixelTransferf(GL_GREEN_SCALE, 1.);
      glPixelTransferf(GL_BLUE_SCALE, 1.);
      break;
//    case 2:
//      //glReadPixels(0, 0, w, h, GL_GA, GL_UNSIGNED_BYTE, image.p);
//      break;
    case 3:
      glReadPixels(0, 0, w, h, GL_BGR, GL_UNSIGNED_BYTE, image.p);
      break;
    case 4:
#if defined RAI_SunOS
      glReadPixels(0, 0, w, h, GL_ABGR_EXT, GL_UNSIGNED_BYTE, image.p);
#else
#if defined RAI_Cygwin
      glReadPixels(0, 0, w, h, GL_RGBA, GL_UNSIGNED_BYTE, image.p);
#else
      //glReadPixels(0, 0, w, h, GL_BGRA_EXT, GL_UNSIGNED_BYTE, image.p);
      glReadPixels(0, 0, w, h, GL_RGBA, GL_UNSIGNED_BYTE, image.p);
#endif
#endif
      break;
    default: HALT("wrong image format");
  }
}
#else
void glGrabImage(byteA& image) { NICO }
#endif

/** @brief return the depth map of the scenery drawn just before; the depth
    buffer has to be a 2-dimensional [width, height] and is filled with
    depth values between 0 and 1. */
void glGrabDepth(byteA& depth) {
  if(!depth.N) depth.resize(glutGet(GLUT_WINDOW_HEIGHT), glutGet(GLUT_WINDOW_WIDTH));
  CHECK_EQ(depth.nd,2, "depth buffer has to be either 2-dimensional");
  GLint w=depth.d1, h=depth.d0;
  glReadPixels(0, 0, w, h, GL_DEPTH_COMPONENT, GL_UNSIGNED_BYTE, depth.p);
}

/** @brief return the depth map of the scenery drawn just before; the depth
    buffer has to be a 2-dimensional [width, height] and is filled with
    depth values between 0 and 1. */
void glGrabDepth(floatA& depth) {
  if(!depth.N) depth.resize(glutGet(GLUT_WINDOW_HEIGHT), glutGet(GLUT_WINDOW_WIDTH));
  CHECK_EQ(depth.nd,2, "depth buffer has to be 2-dimensional");
  GLint w=depth.d1, h=depth.d0;
  glReadPixels(0, 0, w, h, GL_DEPTH_COMPONENT, GL_FLOAT, depth.p);
}

void glRasterImage(float x, float y, byteA &img, float zoom) {
  glRasterPos3f(x, y, 0.); //(int)(y+zoom*img.d0)); (the latter was necessary for other pixel/raster coordinates)
  glPixelZoom(zoom, -zoom);
  if(img.d1%4) {  //necessary: extend the image to have width mod 4
    uint P=img.d2;
    if(!P) P=1;
    uint add=4-(img.d1%4);
    img.reshape(img.d0, img.d1*P);
    img.insColumns(img.d1, add*P);
    if(P>1) img.reshape(img.d0, img.d1/P, P);
  }
  
  switch(img.d2) {
    case 0:
    case 1:  glDrawPixels(img.d1, img.d0, GL_LUMINANCE, GL_UNSIGNED_BYTE, img.p);        break;
    case 2:  glDrawPixels(img.d1, img.d0, GL_LUMINANCE_ALPHA, GL_UNSIGNED_BYTE, img.p);  break;
    case 3:  glDrawPixels(img.d1, img.d0, GL_RGB, GL_UNSIGNED_BYTE, img.p);              break;
    case 4:  glDrawPixels(img.d1, img.d0, GL_RGBA, GL_UNSIGNED_BYTE, img.p);             break;
    default: HALT("no image format");
  };
}

int OpenGL::watchImage(const floatA &_img, bool wait, float _zoom) {
  static byteA img;
  resizeAs(img, _img);
  float x;
  for(uint i=0; i<img.N; i++) {
    x=_img.p[i];
    img.p[i] = (x<0.)?0:((x>255.)?255:x);
  }
  return watchImage(img, wait, _zoom);
}

int OpenGL::watchImage(const byteA &_img, bool wait, float _zoom) {
  background=_img;
  backgroundZoom=_zoom;
  //resize(img->d1*zoom,img->d0*zoom);
  if(wait) return watch();
  return update();
}

/*void glWatchImage(const floatA &x, bool wait, float zoom){
  double ma=x.max();
  double mi=x.min();
  if(wait) cout <<"watched image min/max = " <<mi <<' ' <<ma <<endl;
  byteA img;
  img.resize(x.d0*x.d1);
  img.setZero();
  for(uint i=0;i<x.N;i++){
    img(i)=(byte)(255.*(x.elem(i)-mi)/(ma-mi));
  }
  img.reshape(x.d0, x.d1);
  glWatchImage(img, wait, 20);
}*/

int OpenGL::displayGrey(const arr &x, bool wait, float _zoom) {
  static byteA img;
  resizeAs(img, x);
  double mi=x.min(), ma=x.max();
  text.clear() <<"displayGrey" <<" max=" <<ma <<"min=" <<mi <<endl;
  for(uint i=0; i<x.N; i++) {
    img.elem(i)=(byte)(255.*(x.elem(i)-mi)/(ma-mi));
  }
  return watchImage(img, wait, _zoom);
}

int OpenGL::displayRedBlue(const arr &x, bool wait, float _zoom) {
  double mi=x.min(), ma=x.max();
  text.clear() <<"max=" <<ma <<"min=" <<mi <<endl;
//  cout <<"\rdisplay" <<win <<" max=" <<ma <<"min=" <<mi;
  static byteA img;
  img.resize(x.d0*x.d1, 3);
  img.setZero();
  for(uint i=0; i<x.N; i++) {
    if(x.elem(i)>0.) img(i, 0)=(byte)(255.*x.elem(i)/ma);
    if(x.elem(i)<0.) img(i, 2)=(byte)(255.*x.elem(i)/mi);
  }
  img.reshape(x.d0, x.d1, 3);
  return watchImage(img, wait, _zoom);
}

void glDrawUI(void *p) {
  glPushName(0x10);
  ((glUI*)p)->glDraw();
  glPopName();
}

bool glUI::hoverCallback(OpenGL& gl) {
  //bool b=
  checkMouse(gl.mouseposx, gl.mouseposy);
  //if(b) postRedrawEvent(false);
  return true;
}

bool glUI::clickCallback(OpenGL& gl) {
  bool b=checkMouse(gl.mouseposx, gl.mouseposy);
  if(b) gl.postRedrawEvent(true);
  int t=top;
  if(t!=-1) {
    cout <<"CLICK! on button #" <<t <<endl;
    gl.watching.setStatus(0);
    return false;
  }
  return true;
}

#ifdef RAI_FREEGLUT
void glSelectWin(uint win) {
  if(!staticgl[win]) staticgl[win]=new OpenGL;
  glutSetWindow(staticgl[win]->s->windowID);
}
#endif

#else /// RAI_GL
void glColor(int col) { NICO }
void glColor(float, float, float, float) { NICO }
void glDrawDiamond(float, float, float, float, float, float) { NICO }
void glDrawSphere(float radius) { NICO }
void glDrawFloor(float, float, float, float) { NICO }
void glDrawCappedCylinder(float, float) { NICO }
void glStandardLight(void*) { NICO }
void glDrawAxes(double) { NICO }
void glDrawDiamond(float, float, float) { NICO }
void glDrawBox(float, float, float, bool) { NICO }
void glDrawCylinder(float, float, bool) { NICO }

// void glStandardLight(void*) { NICO }   // TOBIAS: das hier wird doch schon ueber opengl_void.cxx definiert
void glStandardScene(void*) { NICO }
uint glImageTexture(const byteA &img) { NICO }
void glDrawTexQuad(uint texture,
                   float x1, float y1, float z1, float x2, float y2, float z2,
                   float x3, float y3, float z3, float x4, float y4, float z4,
                   float mulX, float mulY) { NICO }
void OpenGL::watchImage(const floatA &_img, bool wait, float _zoom) { NICO }
void OpenGL::watchImage(const byteA &_img, bool wait, float _zoom) { NICO }
void glDrawUI(void *p) { NICO }
bool glUI::hoverCallback(OpenGL& gl) { NICO }
bool glUI::clickCallback(OpenGL& gl) { NICO }
#endif

//===========================================================================
//
// standalone draw routines for large data structures
//

#ifdef RAI_GL
#endif

//===========================================================================
//
// OpenGL implementations
//

OpenGL::OpenGL(const char* _title, int w, int h, bool _offscreen)
  : s(NULL), title(_title), width(w), height(h), offscreen(_offscreen), reportEvents(false), topSelection(NULL), fboId(0), rboColor(0), rboDepth(0) {
  //RAI_MSG("creating OpenGL=" <<this);
  s=new sOpenGL(this); //this might call some callbacks (Reshape/Draw) already!
  init();
}

OpenGL::OpenGL(void *container)
  : s(NULL), width(0), height(0), reportEvents(false), topSelection(NULL), fboId(0), rboColor(0), rboDepth(0) {
  s=new sOpenGL(this); //this might call some callbacks (Reshape/Draw) already!
  init();
}

OpenGL::~OpenGL() {
  clear();
  closeWindow();
  delete s;
  s=NULL;
}

OpenGL* OpenGL::newClone() const {
  OpenGL* gl=new OpenGL;
  //*(gl->s) = *s; //don't clone internal stuff!
  gl->drawers = drawers;
  gl->camera = camera;
  return gl;
}

void OpenGL::init() {
  drawFocus=false;
  clearR=clearG=clearB=1.; clearA=0.;
  drawers.memMove=true;
  mouseposx=mouseposy=0;
  mouse_button=0;
  mouseIsDown=false;
  mouseView=-1;
  
  if(width%4) width = 4*(width/4);
  if(height%2) height = 2*(height/2);
  camera.setWHRatio((double)width/height);

  reportEvents=false;
  reportSelects=false;
  exitkeys="";
  
  backgroundZoom=1;
};

struct CstyleDrawer : GLDrawer {
  void *classP;
  void (*call)(void*);
  CstyleDrawer(void (*call)(void*), void* classP) : classP(classP), call(call) {}
  void glDraw(OpenGL&) { call(classP); }
};

struct LambdaDrawer : GLDrawer {
  std::function<void(OpenGL&)> call;
  LambdaDrawer(std::function<void(OpenGL&)> call) : call(call) {}
  void glDraw(OpenGL& gl) { call(gl); }
};

struct CstyleInitCall : OpenGL::GLInitCall {
  void *classP;
  void (*call)(void*);
  CstyleInitCall(void (*call)(void*), void* classP): classP(classP), call(call) {}
  bool glInit(OpenGL&) { call(classP); return true; }
};

/// add a draw routine
void OpenGL::add(void (*call)(void*), void* classP) {
  CHECK(call!=0, "OpenGL: NULL pointer to drawing routine");
  auto _dataLock = dataLock(RAI_HERE);
  toBeDeletedOnCleanup.append(new CstyleDrawer(call, classP));
  drawers.append(toBeDeletedOnCleanup.last());

}

/// add a draw routine
void OpenGL::addInit(void (*call)(void*), void* classP) {
  CHECK(call!=0, "OpenGL: NULL pointer to drawing routine");
  auto _dataLock = dataLock(RAI_HERE);
  initCalls.append(new CstyleInitCall(call, classP));

}

void OpenGL::add(std::function<void (OpenGL&)> call){
  CHECK(call, "OpenGL: NULL std::function to drawing routine");
  auto _dataLock = dataLock(RAI_HERE);
//  toBeDeletedOnCleanup.append(new CstyleDrawer(call, classP));
  drawers.append(new LambdaDrawer(call));

}

/// add a draw routine to a view
void OpenGL::addSubView(uint v, void (*call)(void*), void* classP) {
  CHECK(call!=0, "OpenGL: NULL pointer to drawing routine");
  auto _dataLock = dataLock(RAI_HERE);
  if(v>=views.N) views.resizeCopy(v+1);
  toBeDeletedOnCleanup.append(new CstyleDrawer(call, classP));
  views(v).drawers.append(toBeDeletedOnCleanup.last());

}

void OpenGL::addSubView(uint v, GLDrawer &c) {
  auto _dataLock = dataLock(RAI_HERE);
  if(v>=views.N) views.resizeCopy(v+1);
  views(v).drawers.append(&c);

}

void OpenGL::setSubViewTiles(uint cols, uint rows) {
  for(uint i=0; i<cols*rows; i++) {
    double x=i%cols;
    double y=rows - 1 - i/cols;
    setSubViewPort(i, x/cols, (x+1)/cols, y/rows, (y+1)/rows);
  }
}

void OpenGL::setSubViewPort(uint v, double l, double r, double b, double t) {
  auto _dataLock = dataLock(RAI_HERE);
  if(v>=views.N) views.resizeCopy(v+1);
  views(v).le=l;  views(v).ri=r;  views(v).bo=b;  views(v).to=t;

}

void OpenGL::clearSubView(uint v) {
  if(v>=views.N) return;
  auto _dataLock = dataLock(RAI_HERE);
  views(v).drawers.clear();

}

/// remove a draw routine
//void OpenGL::remove(void (*call)(void*), const void* classP) {
//  CHECK(call!=0, "OpenGL: NULL pointer to drawing routine");
//  uint i;
//  for(i=0; i<drawers.N; i++) if(drawers(i).call==call && drawers(i).classP==classP) break;
//  CHECK(i<drawers.N, "value to remove not found");
//  drawers.remove(i, 1);
//}

/// clear the list of all draw and callback routines
void OpenGL::clear() {
  auto _dataLock = dataLock(RAI_HERE);
  views.clear();
  listDelete(toBeDeletedOnCleanup);
  drawers.clear();
  initCalls.clear();
  hoverCalls.clear();
  clickCalls.clear();
  keyCalls.clear();

  text.clear();
}

void OpenGL::Draw(int w, int h, rai::Camera *cam, bool callerHasAlreadyLocked) {
#ifdef RAI_GL

  if(!callerHasAlreadyLocked) {
    singleGLAccess.mutex.lock(RAI_HERE);
    dataLock.lock(RAI_HERE); //now accessing user data
  }
  
  //clear bufferer
  GLint viewport[4] = {0, 0, w, h};
  glViewport(viewport[0], viewport[1], viewport[2], viewport[3]);
  glClearColor(clearR, clearG, clearB, clearA);
  glClear(GL_COLOR_BUFFER_BIT | GL_DEPTH_BUFFER_BIT);
  
  //raster an image as background
  if(background.N) {
    glMatrixMode(GL_PROJECTION);
    glLoadIdentity();
    glMatrixMode(GL_MODELVIEW);
    glLoadIdentity();
    glOrtho(0, 1., 1., 0., -1., 1.); //only affects the offset - the rest is done with raster zooms
    glDisable(GL_DEPTH_TEST);
    glRasterImage(0, 0, background, backgroundZoom); //.5*w/background.d1);
  }
  
  //OpenGL initialization
  glEnable(GL_DEPTH_TEST);  glDepthFunc(GL_LESS);
  glEnable(GL_BLEND);  glBlendFunc(GL_SRC_ALPHA, GL_ONE_MINUS_SRC_ALPHA);
  glEnable(GL_CULL_FACE);  glFrontFace(GL_CCW);
  glShadeModel(GL_FLAT);  //glShadeModel(GL_SMOOTH);
  
  //select mode?
  GLint mode;
  glGetIntegerv(GL_RENDER_MODE, &mode);
  
  //projection
  glMatrixMode(GL_PROJECTION);
  glLoadIdentity();
  if(mode==GL_SELECT) gluPickMatrix((GLdouble)mouseposx, (GLdouble)mouseposy, 2., 2., viewport);
  if(!cam) camera.glSetProjectionMatrix();
  else     cam->glSetProjectionMatrix();
  //glLineWidth(2);
  
  //**extract the camera projection matrix
#if 0
  //this is the calibration matrix corresponding to OpenGL's ``viewport''
  intA view(4);
  arr Kview(3, 3);
  glGetIntegerv(GL_VIEWPORT, view.p);
  Kview.setZero();
  Kview(0, 0) = .5*view(2); Kview(0, 2) = view(0)+.5*view(2);
  Kview(1, 1) = .5*view(3); Kview(1, 2) = view(1)+.5*view(3);
  Kview(2, 2) = 1.;  //OpenGL's w coordinate is the negative of what we want...
  //the projection matrix (without viewport-calibration) from OpenGL:
  P.resize(4, 4);
  glGetDoublev(GL_PROJECTION_MATRIX, P.p);
  //cout <<"OpenGL's glP=" <<P <<"\nK=" <<Kview <<endl;
  //double sca=P.elem(0);
  P = ~P;      //OpenGL uses transposed matrix storage convention
  P.delRows(2); //We're not interested in OpenGL's ``z-culling-coordinate'', only in the perspective coordinate (divisor) w
  //P[2]() *=-1.;
  //the full camera projection matrix:
  P = Kview*P;
  //cout <<"OpenGL's P=" <<P <<endl;
  
  /*
  double zn=camera.zNear, zf=camera.zFar, f=1./tan(RAI_PI/180.*camera.heightAngle/2.);
  arr Frust(4, 4); Frust.setZero();
  Frust(0, 0) = Frust(1, 1) = f;
  Frust(2, 2) = (zf+zn)/(zn-zf);
  Frust(3, 2) = -1.;
  Frust(2, 3) = 2.*zf*zn/(zn-zf);
  cout <<"OpenGL P=" <<P <<"K=" <<Kview <<"znear=" <<camera.zNear <<"zfar=" <<camera.zFar <<endl;
  cout <<"Frust=" <<Frust <<endl;;
  Frust.delRows(2); //We're not interested in OpenGL's ``z-coordinate'', only in the perspective coordinate (divisor) w
  cout <<"K=" <<Kview*Frust <<endl;
  */
#endif
  
  //draw focus?
  if(drawFocus && mode!=GL_SELECT) {
    glColor(1., .7, .3);
    double size = .005 * (camera.X.pos-camera.foc).length();
    glDrawDiamond(camera.foc.x, camera.foc.y, camera.foc.z, size, size, size);
  }
  /*if(topSelection && mode!=GL_SELECT){
    glColor(1., .7, .3);
    double size = .005 * (camera.X.pos-camera.foc).length();
    glDrawDiamond(topSelection->x, topSelection->y, topSelection->z, size, size, size);
  }*/
  
  //std color: black:
  glColor(.3, .3, .5);
  
  //draw central view
  glMatrixMode(GL_MODELVIEW);
  glLoadIdentity();
  if(mode==GL_SELECT) glInitNames();
  for(uint i=0; i<drawers.N; i++) {
    if(mode==GL_SELECT) glLoadName(i);
    drawers(i)->glDraw(*this);
    glLoadIdentity();
  }
  
  //draw text
  if(text.N) {
    glMatrixMode(GL_PROJECTION);
    glLoadIdentity();
    if(clearR+clearG+clearB>1.) glColor(0.0, 0.0, 0.0, 1.0); else glColor(1.0, 1.0, 1.0, 1.0);
    glMatrixMode(GL_MODELVIEW);
    glOrtho(0., (double)w, (double)h, .0, -1., 1.);
    glDrawText(text, 10, 20, 0);
    glLoadIdentity();
  }
  
  //draw subviews
  for(uint v=0; v<views.N; v++) {
    GLView *vi=&views(v);
    glViewport(vi->le*w, vi->bo*h, (vi->ri-vi->le)*w+1, (vi->to-vi->bo)*h+1);
    //glMatrixMode(GL_MODELVIEW);
    //glLoadIdentity();
    glMatrixMode(GL_PROJECTION);
    glLoadIdentity();
    if(vi->img) {
      glDisable(GL_DEPTH_TEST);
      glRasterImage(-1., 1., *vi->img, backgroundZoom*(vi->ri-vi->le)*w/vi->img->d1);
      glEnable(GL_DEPTH_TEST);
    }
    vi->camera.glSetProjectionMatrix();
    glMatrixMode(GL_MODELVIEW);
    glLoadIdentity();
    if(drawFocus) {
      glColor(1., .7, .3);
      double size = .005 * (camera.X.pos-camera.foc).length();
      glDrawDiamond(vi->camera.foc.x, vi->camera.foc.y, vi->camera.foc.z, size, size, size);
    }
    for(uint i=0; i<vi->drawers.N; i++) vi->drawers(i)->glDraw(*this);
    if(vi->text.N) {
      glMatrixMode(GL_PROJECTION);
      glLoadIdentity();
      if(clearR+clearG+clearB>1.) glColor(0.0, 0.0, 0.0, 1.0); else glColor(1.0, 1.0, 1.0, 1.0);
      glMatrixMode(GL_MODELVIEW);
      glLoadIdentity();
      glOrtho(0., (vi->ri-vi->le)*w, (vi->to-vi->bo)*h, .0, -1., 1.);
      glDrawText(vi->text, 10, 20, 0);
//      glDrawText(vi->text, -.95, .85, 0.);
      glLoadIdentity();
    }
  }
  
  //cout <<"UNLOCK draw" <<endl;
  
  captureImage.resize(h, w, 3);
  glReadPixels(0, 0, w, h, GL_RGB, GL_UNSIGNED_BYTE, captureImage.p);

  captureDepth.resize(h, w);
  glReadPixels(0, 0, w, h, GL_DEPTH_COMPONENT, GL_FLOAT, captureDepth.p);
  
  //check matrix stack
  GLint s;
  glGetIntegerv(GL_MODELVIEW_STACK_DEPTH, &s);
  if(s!=1) RAI_MSG("OpenGL name stack has not depth 1 (pushs>pops) in DRAW mode:" <<s);
  //CHECK_LE(s, 1, "OpenGL matrix stack has not depth 1 (pushs>pops)");
  
  if(!callerHasAlreadyLocked) {
     //now de-accessing user data
    dataLock.unlock();
    singleGLAccess.mutex.unlock();
  }
#endif
}

void OpenGL::Select(bool callerHasAlreadyLocked) {
  if(reportEvents) { LOG(0) <<RAI_HERE <<" Select entry"; }
  
  if(!callerHasAlreadyLocked) {
    singleGLAccess.mutex.lock(RAI_HERE);
    dataLock.lock(RAI_HERE);
  }
  
#ifdef RAI_GL
  uint i, j, k;
  
  glSelectBuffer(1000, selectionBuffer);
  glRenderMode(GL_SELECT);
  
#if 1
  GLint w=width, h=height;
  
  //projection
  glMatrixMode(GL_PROJECTION);
  glLoadIdentity();
  if(mouseView==-1) {
    GLint viewport[4] = {0, 0, w, h};
    gluPickMatrix((GLdouble)mouseposx, (GLdouble)mouseposy, 2., 2., viewport);
    camera.glSetProjectionMatrix();
  } else {
    GLView *vi=&views(mouseView);
    GLint viewport[4] = { (GLint)(vi->le*w), (GLint)(vi->bo*h), (GLint)((vi->ri-vi->le)*w), (GLint)((vi->to-vi->bo)*h)};
    gluPickMatrix((GLdouble)mouseposx, (GLdouble)mouseposy, 2., 2., viewport);
    vi->camera.glSetProjectionMatrix();
  }
  
  //draw objects
  glMatrixMode(GL_MODELVIEW);
  glLoadIdentity();
  glInitNames();
  if(mouseView==-1) {
    for(i=0; i<drawers.N; i++) {
      glLoadName(i);
      drawers(i)->glDraw(*this);
      GLint s;
      glGetIntegerv(GL_NAME_STACK_DEPTH, &s);
      if(s!=0) RAI_MSG("OpenGL name stack has not depth 1 (pushs>pops) in SELECT mode:" <<s);
    }
  } else {
    GLView *vi=&views(mouseView);
    for(i=0; i<vi->drawers.N; i++) { glLoadName(i); vi->drawers(i)->glDraw(*this); }
  }
  
#else
  Draw(width, height, NULL, true);
#endif
  glLoadIdentity();
  
  GLint n;
  n=glRenderMode(GL_RENDER);
  selection.resize(n);
  
  GLuint *obj, maxD=(GLuint)(-1);
  topSelection=NULL;
  for(j=0, i=0; i<(uint)n; i++) {
    obj=selectionBuffer+j;
    j+=3+obj[0];
    
    //get name as superposition of all names
    selection(i).name = 0;
    for(k=0; k<obj[0]; k++) selection(i).name |= obj[3+k];
    
    //get dim and dmax
    selection(i).dmin=(double)obj[1]/maxD;  //camera.glConvertToTrueDepth(selection(i).dmin);
    selection(i).dmax=(double)obj[2]/maxD;  //camera.glConvertToTrueDepth(selection(i).dmax);
    
    //get top-most selection
    if(!topSelection || selection(i).dmin < topSelection->dmin) topSelection = &selection(i);
  }
  
  if(topSelection) {
    topSelection->x=0; topSelection->y=0; topSelection->z=topSelection->dmin;
    unproject(topSelection->x, topSelection->y, topSelection->z);
  }
  
  if(reportSelects) reportSelection();
#endif
  if(!callerHasAlreadyLocked) {

    singleGLAccess.mutex.unlock();
  }
  if(reportEvents) { LOG(0) <<RAI_HERE <<" Select done"; }
}

/** @brief watch in interactive mode and wait for an exiting event
  (key pressed or right mouse) */
int OpenGL::watch(const char *txt) {
  if(offscreen){
    LOG(0) <<"can't watch an offscreen context";
    return 'q';
  }
  update(STRING(txt<<" - press ENTER to continue"), true);
  if(rai::getInteractivity()) {
    watching.setStatus(1);
    watching.waitForStatusEq(0);
  } else {
    rai::wait(.1);
  }
  return pressedkey;
}

/// update the view (in Qt: also starts displaying the window)
int OpenGL::update(const char *txt, bool nonThreaded) {
  openWindow();
  if(txt) text.clear() <<txt;
#ifdef RAI_GL
#if 0
  if(nonThreaded) isUpdating.waitForStatusEq(0);
  isUpdating.setStatus(1);
  postRedrawEvent(false);
  if(nonThreaded) isUpdating.waitForStatusEq(0);
#else
  if(nonThreaded || offscreen){
    beginNonThreadedDraw();
    Draw(width, height);
    endNonThreadedDraw();
  }else{
    postRedrawEvent(false);
  }
#endif
#endif
  return pressedkey;
}

/// waits some msecons before updating
int OpenGL::timedupdate(double sec) {
  static double lasttime=-1;
  double now;
  now=rai::realTime();
  if(lasttime>0. && now-lasttime<sec) rai::wait(lasttime+sec-now);
  lasttime=now;
  return update();
#if 0//def RAI_QTGL
  int i;
  quitLoopOnTimer=true;
  i=startTimer(msec);
  Loop();
  killTimer(i);
  return update();
#endif
}

/// set the four clear colors
void OpenGL::setClearColors(float r, float g, float b, float a) {
  clearR=r; clearG=g; clearB=b; clearA=a;
}

/** @brief inverse projection: given a 2D+depth coordinates in the
  camera view (e.g. as a result of selection) computes the world 3D
  coordinates */
void OpenGL::unproject(double &x, double &y, double &z, bool resetCamera, int subView) {
#ifdef RAI_GL
  double _x, _y, _z;
  arr modelMatrix(4,4), projMatrix(4,4);
  intA viewPort(4);
  if(resetCamera) {
    GLint viewport[4] = {0, 0, (GLint)width, (GLint)height};
    glViewport(viewport[0], viewport[1], viewport[2], viewport[3]);
    glMatrixMode(GL_PROJECTION);
    glLoadIdentity();
    camera.glSetProjectionMatrix();
    glMatrixMode(GL_MODELVIEW);
    glLoadIdentity();
  }
  if(subView!=-1) {
    GLView *vi=&views(subView);
    glViewport(vi->le*width, vi->bo*height, (vi->ri-vi->le)*width+1, (vi->to-vi->bo)*height+1);
    glMatrixMode(GL_PROJECTION);
    glLoadIdentity();
    vi->camera.glSetProjectionMatrix();
    glMatrixMode(GL_MODELVIEW);
    glLoadIdentity();
  }
  glGetDoublev(GL_MODELVIEW_MATRIX, modelMatrix.p);
  glGetDoublev(GL_PROJECTION_MATRIX, projMatrix.p);
  glGetIntegerv(GL_VIEWPORT, viewPort.p);
//  cout <<"\nM=\n" <<modelMatrix <<"\nP=\n" <<projMatrix <<"\nV=\n" <<viewPort <<endl;
  gluUnProject(x, y, z, modelMatrix.p, projMatrix.p, viewPort.p, &_x, &_y, &_z);
  x=_x; y=_y; z=_z;
#else
  NICO
    #endif
}

void OpenGL::project(double& x, double& y, double& z, bool resetCamera, int subView){
#ifdef RAI_GL
  double _x, _y, _z;
  GLdouble modelMatrix[16], projMatrix[16];
  GLint viewPort[4];
  if(resetCamera) {
    GLint viewport[4] = {0, 0, (GLint)width, (GLint)height};
    glViewport(viewport[0], viewport[1], viewport[2], viewport[3]);
    glMatrixMode(GL_PROJECTION);
    glLoadIdentity();
    camera.glSetProjectionMatrix();
    glMatrixMode(GL_MODELVIEW);
    glLoadIdentity();
  }
  if(subView!=-1) {
    GLView *vi=&views(subView);
    glViewport(vi->le*width, vi->bo*height, (vi->ri-vi->le)*width+1, (vi->to-vi->bo)*height+1);
    glMatrixMode(GL_PROJECTION);
    glLoadIdentity();
    vi->camera.glSetProjectionMatrix();
    glMatrixMode(GL_MODELVIEW);
    glLoadIdentity();
  }
  glGetDoublev(GL_MODELVIEW_MATRIX, modelMatrix);
  glGetDoublev(GL_PROJECTION_MATRIX, projMatrix);
  glGetIntegerv(GL_VIEWPORT, viewPort);
  gluProject(x, y, z, modelMatrix, projMatrix, viewPort, &_x, &_y, &_z);
  x=_x; y=_y; z=_z;
#else
  NICO
#endif
}

/// print some info on the selection buffer
void OpenGL::reportSelection() {
  uint i;
  std::cout <<"selection report: mouse=" <<mouseposx <<" " <<mouseposy <<" -> #selections=" <<selection.N <<std::endl;
  for(i=0; i<selection.N; i++) {
    if(topSelection == &selection(i)) std::cout <<"  TOP: "; else std::cout <<"       ";
    std::cout
        <<"name = 0x" <<std::hex <<selection(i).name <<std::dec
        <<" min-depth:" <<selection(i).dmin <<" max-depth:" <<selection(i).dmax
        <<" 3D: (" <<selection(i).x <<',' <<selection(i).y <<',' <<selection(i).z <<')'
        <<endl;
  }
}

#ifdef RAI_GL2PS
/** @brief generates a ps from the current OpenGL display, using gl2ps */
void OpenGL::saveEPS(const char *filename) {
  FILE *fp = fopen(filename, "wb");
  GLint buffsize = 0, state = GL2PS_OVERFLOW;
  GLint viewport[4];
  glGetIntegerv(GL_VIEWPORT, viewport);
  while(state==GL2PS_OVERFLOW) {
    buffsize+=1024*1024;
    gl2psBeginPage("Marc Toussaint", "MT", viewport,
                   GL2PS_EPS, GL2PS_BSP_SORT, GL2PS_SILENT |
                   GL2PS_SIMPLE_LINE_OFFSET | GL2PS_NO_BLENDING |
                   GL2PS_OCCLUSION_CULL | GL2PS_BEST_ROOT,
                   GL_RGBA, 0, NULL, 0, 0, 0, buffsize,
                   fp, filename);
    Draw(width, height);
    state = gl2psEndPage();
  }
  fclose(fp);
}
#else
void OpenGL::saveEPS(const char*) {
  RAI_MSG("WARNING: OpenGL::saveEPS was called without RAI_GL2PS configured!");
}
#endif

#ifndef RAI_QTGL
/** @brief report on the OpenGL capabilities (the QGLFormat) */
void OpenGL::about(std::ostream& os) { RAI_MSG("NICO"); }
#endif

//===========================================================================
//
// callbacks
//

#if 1
#  define CALLBACK_DEBUG(x) if(reportEvents) { LOG(0) <<x; }
#elif 1
#  define CALLBACK_DEBUG(x) { cout <<RAI_HERE <<s <<':'; x; }
#else
#  define CALLBACK_DEBUG(x)
#endif

void getSphereVector(rai::Vector& vec, int _x, int _y, int le, int ri, int bo, int to) {
  int w=ri-le, h=to-bo;
  int minwh = w<h?w:h;
  double x, y;
  x=(double)_x;  x=x-le-.5*w;  x*= 2./minwh;
  y=(double)_y;  y=y-bo-.5*h;  y*= 2./minwh;
  vec.x=x;
  vec.y=y;
  vec.z=.5-(x*x+y*y);
  if(vec.z<0.) vec.z=0.;
}

void OpenGL::Reshape(int _width, int _height) {
  auto _dataLock = dataLock(RAI_HERE);
  CALLBACK_DEBUG("Reshape Callback: " <<_width <<' ' <<_height);
  width=_width;
  height=_height;
  if(width%4) width = 4*(width/4);
  if(height%2) height = 2*(height/2);
  camera.setWHRatio((double)width/height);
  for(uint v=0; v<views.N; v++) views(v).camera.setWHRatio((views(v).ri-views(v).le)*width/((views(v).to-views(v).bo)*height));

  if(!offscreen){
    postRedrawEvent(true);
  }
}

void OpenGL::Key(unsigned char key) {
  auto _dataLock = dataLock(RAI_HERE);
  CALLBACK_DEBUG("Keyboard Callback: " <<key <<"('" <<(char)key <<"')");
  pressedkey=key;
  
  bool cont=true;
  for(uint i=0; i<keyCalls.N; i++) cont=cont && keyCalls(i)->keyCallback(*this);
  
  if(key==13 || key==27 || key=='q' || rai::contains(exitkeys, key)) watching.setStatus(0);

}

void OpenGL::MouseButton(int button, int downPressed, int _x, int _y) {
  auto _dataLock = dataLock(RAI_HERE);
  int w=width, h=height;
  _y = h-_y;
  CALLBACK_DEBUG("Mouse Click Callback: " <<button <<' ' <<downPressed <<' ' <<_x <<' ' <<_y);
  mouse_button=1+button;
  if(downPressed) mouse_button=-1-mouse_button;
  mouseposx=_x; mouseposy=_y;
  lastEvent.set(mouse_button, -1, _x, _y, 0., 0.);
  
  GLView *v;
  rai::Camera *cam=&camera;
  rai::Vector vec;
  for(mouseView=views.N; mouseView--;) {
    v=&views(mouseView);
    if(_x<v->ri*w && _x>v->le*w && _y<v->to*h && _y>v->bo*h) {
      getSphereVector(vec, _x, _y, v->le*w, v->ri*w, v->bo*h, v->to*h);
      cam=&views(mouseView).camera;
      break;
    }
  }
  if(mouseView==-1) getSphereVector(vec, _x, _y, 0, w, 0, h);
  CALLBACK_DEBUG("associated to view " <<mouseView <<" x=" <<vec.x <<" y=" <<vec.y <<endl);
  
  if(!downPressed) {  //down press
    if(mouseIsDown) {  return; } //the button is already down (another button was pressed...)
    //CHECK(!mouseIsDown, "I thought the mouse is up...");
    mouseIsDown=true;
    drawFocus = true;
  } else {
    if(!mouseIsDown) {  return; } //the button is already up (another button was pressed...)
    //CHECK(mouseIsDown, "mouse-up event although the mouse is not down???");
    mouseIsDown=false;
    drawFocus = false;
  }
  //store where you've clicked
  downVec=vec;
  downRot=cam->X.rot;
  downPos=cam->X.pos;
  downFoc=cam->foc;
  
  //check object clicked on
  int modifiers = 0; //glutGetModifiers();
  if(mouse_button==1 && modifiers&GLUT_ACTIVE_SHIFT) {
    drawFocus = false;
    if(!downPressed){
      drawMode_idColor = true;
      Draw(w, h, NULL, true);
      double x=mouseposx, y=mouseposy, d = captureDepth(mouseposy, mouseposx);
      if(d<.01 || d==1.) {
        cout <<"NO SELECTION: SELECTION DEPTH = " <<d <<' ' <<camera.glConvertToTrueDepth(d) <<endl;
      } else {
        unproject(x, y, d, true, mouseView);
      }
      cout <<"SELECTION: ID: " <<color2id(&captureImage(mouseposy, mouseposx, 0))
          <<" point: (" <<x <<' ' <<y <<' ' <<d <<")" <<endl;
    }
  }else{
    drawMode_idColor = false;
  }
  
  //mouse scroll wheel:
  if(mouse_button==4 && !downPressed) cam->X.pos += downRot*Vector_z * (.1 * (downPos-downFoc).length());
  if(mouse_button==5 && !downPressed) cam->X.pos -= downRot*Vector_z * (.1 * (downPos-downFoc).length());
  
  if(mouse_button==3) {  //focus on selected point
    double d = captureDepth(mouseposy, mouseposx);
    if(d<.001 || d==1.) {
      cout <<"NO SELECTION: SELECTION DEPTH = " <<d <<' ' <<camera.glConvertToTrueDepth(d) <<endl;
    } else {
      double x=mouseposx, y=mouseposy;
      unproject(x, y, d, true, mouseView);
      cam->focus(x, y, d);
    }
  }
  
  //step through all callbacks
  if(!downPressed) {
    for(uint i=0; i<clickCalls.N; i++) clickCalls(i)->clickCallback(*this);
  }

  postRedrawEvent(true);
}

void OpenGL::Scroll(int wheel, int direction) {
  auto _dataLock = dataLock(RAI_HERE);
  CALLBACK_DEBUG("Mouse Wheel Callback: " <<wheel <<' ' <<direction);
  if(direction>0) camera.X.pos += camera.X.rot*Vector_z * (.1 * (camera.X.pos-camera.foc).length());
  else            camera.X.pos -= camera.X.rot*Vector_z * (.1 * (camera.X.pos-camera.foc).length());

  postRedrawEvent(true);
}

void OpenGL::WindowStatus(int status){
  auto _dataLock = dataLock(RAI_HERE);
  CALLBACK_DEBUG("WindowStatus Callback: " <<status);
  if(!status) closeWindow();

}

void OpenGL::MouseMotion(int _x, int _y) {
#ifdef RAI_GL
  auto _dataLock = dataLock(RAI_HERE);
  int w=width, h=height;
  _y = h-_y;
  CALLBACK_DEBUG("Mouse Motion Callback: " <<_x <<' ' <<_y);
  mouseposx=_x; mouseposy=_y;
  rai::Camera *cam;
  rai::Vector vec;
  if(mouseView==-1) {
    cam=&camera;
    getSphereVector(vec, _x, _y, 0, w, 0, h);
  } else {
    cam=&views(mouseView).camera;
    getSphereVector(vec, _x, _y, views(mouseView).le*w, views(mouseView).ri*w, views(mouseView).bo*h, views(mouseView).to*h);
  }
  CALLBACK_DEBUG("associated to view " <<mouseView <<" x=" <<vec.x <<" y=" <<vec.y <<endl);
  lastEvent.set(mouse_button, -1, _x, _y, vec.x-downVec.x, vec.y-downVec.y);
  if(!mouseIsDown) {  //passive motion -> hover callbacks
    mouseposx=_x; mouseposy=_y;
    bool ud=false;
    for(uint i=0; i<hoverCalls.N; i++) ud=ud || hoverCalls(i)->hoverCallback(*this);

    if(ud) postRedrawEvent(true);
    return;
  }
  if(mouse_button==1) {  //rotation
    rai::Quaternion rot;
    if(downVec.z<.1) {
      //margin:
      rot.setDiff(vec, downVec);  //consider imagined sphere rotation of mouse-move
    } else {
      //inside: use starndard xy to rotate
      rot.setVec(2.*(vec-downVec) ^ Vector_z); //consider only xy-mouse-move
    }
    //rotate about focus
    cam->X.rot = downRot * rot;   //rotate camera's direction
    rot = downRot * rot / downRot; //interpret rotation relative to current viewing
    cam->X.pos = downFoc + rot * (downPos - downFoc);   //rotate camera's position
  }
  if(mouse_button==2) {  //translation || (mouse_button==1 && (modifiers&GLUT_ACTIVE_SHIFT) && !(modifiers&GLUT_ACTIVE_CTRL))){
    rai::Vector trans = vec - downVec;
    trans.z = 0.;
    trans *= .2*(downFoc - downPos).length();
    trans = downRot * trans;
    cam->X.pos = downPos - trans;
  }
  if(mouse_button==3) {  //zooming || (mouse_button==1 && !(modifiers&GLUT_ACTIVE_SHIFT) && (modifiers&GLUT_ACTIVE_CTRL))){
#if 0
    double dy = downVec.y - vec.y;
    if(dy<-.99) dy = -.99;
    cam->X.pos = downPos + downRot*Vector_z * dy * downPos.length();
    postRedrawEvent(true);
#else
#endif
  }

  postRedrawEvent(true);
#else
  NICO
#endif
}

//===========================================================================
//
// offscreen/background rendering
//

struct XBackgroundContext {
#ifdef RAI_GL
  typedef Bool(*glXMakeContextCurrentARBProc)(Display*, GLXDrawable, GLXDrawable, GLXContext);
  typedef GLXContext(*glXCreateContextAttribsARBProc)(Display*, GLXFBConfig, GLXContext, Bool, const int*);
  
  glXCreateContextAttribsARBProc glXCreateContextAttribsARB;
  glXMakeContextCurrentARBProc glXMakeContextCurrentARB;
  Display* dpy;
  int fbcount;
  GLXFBConfig* fbc;
  GLXContext ctx;
  GLXPbuffer pbuf;
  
  XBackgroundContext()
    : glXCreateContextAttribsARB(0), glXMakeContextCurrentARB(0) {
    static int visual_attribs[] = { None };
    int context_attribs[] = { GLX_CONTEXT_MAJOR_VERSION_ARB, 3, GLX_CONTEXT_MINOR_VERSION_ARB, 0, None };
    
    dpy = NULL; //XOpenDisplay(0);
    fbcount = 0;
    fbc = NULL;
    
    /* open display */
    if(!(dpy = XOpenDisplay(0))) HALT("Failed to open display");
    
    /* get framebuffer configs, any is usable (might want to add proper attribs) */
    if(!(fbc = glXChooseFBConfig(dpy, DefaultScreen(dpy), visual_attribs, &fbcount)))
      HALT("Failed to get FBConfig");
      
    /* get the required extensions */
    glXCreateContextAttribsARB = (glXCreateContextAttribsARBProc)glXGetProcAddressARB((const GLubyte *) "glXCreateContextAttribsARB");
    glXMakeContextCurrentARB = (glXMakeContextCurrentARBProc)glXGetProcAddressARB((const GLubyte *) "glXMakeContextCurrent");
    if(!(glXCreateContextAttribsARB && glXMakeContextCurrentARB)) {
      XFree(fbc);
      HALT("missing support for GLX_ARB_create_context");
    }
    
    /* create a context using glXCreateContextAttribsARB */
    if(!(ctx = glXCreateContextAttribsARB(dpy, fbc[0], 0, True, context_attribs))) {
      XFree(fbc);
      HALT("Failed to create opengl context");
    }
    
    /* create temporary pbuffer */
    int pbuffer_attribs[] = { GLX_PBUFFER_WIDTH, 800, GLX_PBUFFER_HEIGHT, 600, None };
    pbuf = glXCreatePbuffer(dpy, fbc[0], pbuffer_attribs);
    
    XFree(fbc);
    XSync(dpy, False);
    
    makeCurrent();
  }
  
  ~XBackgroundContext() {
    XFree(ctx);
    XFree(dpy);
  }
  
  void makeCurrent() {
    /* try to make it the current context */
    if(!glXMakeContextCurrent(dpy, pbuf, pbuf, ctx)) {
      /* some drivers do not support context without default framebuffer, so fallback on
             * using the default window.
             */
      if(!glXMakeContextCurrent(dpy, DefaultRootWindow(dpy), DefaultRootWindow(dpy), ctx)) {
        fprintf(stderr, "failed to make current");
        exit(1);
      }
    }
  }
#endif
};

Singleton<XBackgroundContext> xBackgroundContext;

void OpenGL::renderInBack(int w, int h) {
#ifdef RAI_GLFW
  LOG(-3) <<"NO! do this with offscreen window";
  return;
#endif

#ifdef RAI_GL
  if(w<0) w=width;
  if(h<0) h=height;
  
  singletonGlSpinner(); //ensure that glut is initialized (if the drawer called glut)
  
  auto mut=singleGLAccess();
  auto _dataLock = dataLock(RAI_HERE);
  xBackgroundContext()->makeCurrent();
  
  CHECK_EQ(w%4,0,"should be devidable by 4!!");
  
  isUpdating.waitForStatusEq(0);
  isUpdating.setStatus(1);
  
  if(!rboColor || !rboDepth) { //need to initialize
    glewInit();
    glGenRenderbuffers(1, &rboColor);  // Create a new renderbuffer unique name.
    glBindRenderbuffer(GL_RENDERBUFFER, rboColor);  // Set it as the current.
    glRenderbufferStorage(GL_RENDERBUFFER, GL_RGBA8, w, h); // Sets storage type for currently bound renderbuffer.
    // Depth renderbuffer.
    glGenRenderbuffers(1, &rboDepth);
    glBindRenderbuffer(GL_RENDERBUFFER, rboDepth);
    glRenderbufferStorage(GL_RENDERBUFFER, GL_DEPTH_COMPONENT24, w, h);
    // Framebuffer.
    // Create a framebuffer and a renderbuffer object.
    // You need to delete them when program exits.
    glGenFramebuffers(1, &fboId);
    glBindFramebuffer(GL_FRAMEBUFFER, fboId);
    //from now on, operate on the given framebuffer
    //GL_FRAMEBUFFER        read write
    //GL_READ_FRAMEBUFFER   read
    //GL_FRAMEBUFFER        write
    
    // Adds color renderbuffer to currently bound framebuffer.
    glFramebufferRenderbuffer(GL_FRAMEBUFFER, GL_COLOR_ATTACHMENT0, GL_RENDERBUFFER, rboColor);
    glFramebufferRenderbuffer(GL_FRAMEBUFFER, GL_DEPTH_ATTACHMENT,  GL_RENDERBUFFER, rboDepth);
    
    glReadBuffer(GL_COLOR_ATTACHMENT0);
    //glReadBuffer(GL_BACK);
    
    GLenum status = glCheckFramebufferStatus(GL_FRAMEBUFFER);
    if(status != GL_FRAMEBUFFER_COMPLETE) {
      cout << "framebuffer error:" << endl;
      switch(status) {
        case GL_FRAMEBUFFER_UNDEFINED: {
          cout << "GL_FRAMEBUFFER_UNDEFINED" << endl;
          break;
        }
        case GL_FRAMEBUFFER_INCOMPLETE_ATTACHMENT: {
          cout << "GL_FRAMEBUFFER_INCOMPLETE_ATTACHMENT" << endl;
          break;
        }
        case GL_FRAMEBUFFER_INCOMPLETE_MISSING_ATTACHMENT: {
          cout << "GL_FRAMEBUFFER_INCOMPLETE_MISSING_ATTACHMENT" << endl;
          break;
        }
        case GL_FRAMEBUFFER_INCOMPLETE_DRAW_BUFFER: {
          cout << "GL_FRAMEBUFFER_INCOMPLETE_DRAW_BUFFER" << endl;
          break;
        }
        case GL_FRAMEBUFFER_INCOMPLETE_READ_BUFFER: {
          cout << "GL_FRAMEBUFFER_INCOMPLETE_READ_BUFFER" << endl;
          break;
        }
        case GL_FRAMEBUFFER_UNSUPPORTED: {
          cout << "GL_FRAMEBUFFER_UNSUPPORTED" << endl;
          break;
        }
        case GL_FRAMEBUFFER_INCOMPLETE_MULTISAMPLE: {
          cout << "GL_FRAMEBUFFER_INCOMPLETE_MULTISAMPLE" << endl;
          break;
        }
        case GL_FRAMEBUFFER_INCOMPLETE_LAYER_TARGETS: {
          cout << "GL_FRAMEBUFFER_INCOMPLETE_LAYER_TARGETS" << endl;
          break;
        }
        case 0: {
          cout << "0" << endl;
          break;
        }
      }
      exit(EXIT_FAILURE);
    }
  }
  
  glBindFramebuffer(GL_DRAW_FRAMEBUFFER, fboId);
  
  //-- draw!
  Draw(w, h, NULL, true);
  glFlush();
  
  //-- read
  captureImage.resize(h, w, 3);
  glReadBuffer(GL_COLOR_ATTACHMENT0);
  glReadPixels(0, 0, w, h, GL_RGB, GL_UNSIGNED_BYTE, captureImage.p);

  captureDepth.resize(h, w);
  glReadBuffer(GL_DEPTH_ATTACHMENT);
  glReadPixels(0, 0, w, h, GL_DEPTH_COMPONENT, GL_FLOAT, captureDepth.p);
  
  // Return to onscreen rendering:
  glBindFramebuffer(GL_DRAW_FRAMEBUFFER, 0);
  
  isUpdating.setStatus(0);


#endif
}

//===========================================================================
//
// GUI implementation
//

void glUI::addButton(uint x, uint y, const char *name, const char *img1, const char *img2) {
  Button &b = buttons.append();
  byteA img;
  b.hover=false;
  b.x=x; b.y=y; b.name=name;
  //read_png(img, tex1);
  if(img1) {
    read_ppm(img, img1, true);
  } else {
    img.resize(18, strlen(name)*9+10, 3);
    img=255;
  }
  b.w=img.d1; b.h=img.d0;
  b.img1=img;    add_alpha_channel(b.img1, 100);
  if(img2) {
    read_ppm(img, img1, true);
    CHECK(img.d1==b.w && img.d0==b.h, "mismatched size");
  }
  b.img2=img;    add_alpha_channel(b.img2, 200);
}

void glUI::glDraw() {
#ifdef RAI_GL
  glMatrixMode(GL_MODELVIEW);
  glLoadIdentity();
  GLint viewPort[4];
  glGetIntegerv(GL_VIEWPORT, viewPort);
  glOrtho(0., viewPort[2], viewPort[3], .0, -1., 1.);
  glMatrixMode(GL_PROJECTION);
  glLoadIdentity();
  
  glEnable(GL_BLEND);
  glBlendFunc(GL_SRC_ALPHA, GL_ONE_MINUS_SRC_ALPHA);
  Button *b;
  float x, y, h;
  for(uint i=0; i<buttons.N; i++) {
    b = &buttons(i);
    x=b->x-b->w/2.;
    y=b->y-b->h/2.;
    //w=b->w;
    h=b->h;
    glColor(0, 0, 0, 1);
    glDrawText(b->name, x+5, y+h-5, 0.);
    if((int)i==top) glRasterImage((int)x, (int)y, b->img2);
    else      glRasterImage((int)x, (int)y, b->img1);
  }
#else
  NICO
#endif
}

bool glUI::checkMouse(int _x, int _y) {
  float x, y, w, h;
  Button *b;
  int otop=top;
  top=-1;
  for(uint i=0; i<buttons.N; i++) {
    b = &buttons(i);
    x=b->x-b->w/2.;
    y=b->y-b->h/2.;
    w=b->w;
    h=b->h;
    if(_x>=x && _x <=x+w && _y>=y && _y<=y+h) top = i;
  }
  if(otop==top) return false;
  //postRedrawEvent(false);
  return true;
}

#ifdef RAI_QTGL
#if   defined RAI_MSVC
#  include"opengl_MSVC.moccpp"
#elif defined RAI_SunOS
#  include"opengl_SunOS.moccpp"
#elif defined RAI_Linux
#  include"opengl_qt_moc.cxx"
#elif defined RAI_Cygwin
#  include"opengl_Cygwin.moccpp"
#endif
#endif

void read_png(byteA &img, const char *file_name, bool swap_rows) {
#ifdef RAI_PNG
  if(access(file_name, F_OK ) == -1 ){
    HALT("png file '" <<file_name <<"' does not exist");
  }

  FILE *fp = fopen(file_name, "rb");
  
  png_structp png = png_create_read_struct(PNG_LIBPNG_VER_STRING, NULL, NULL, NULL);
  CHECK(png, "");
  
  png_infop info = png_create_info_struct(png);
  CHECK(info, "");
  
  if(setjmp(png_jmpbuf(png))) abort();
  
  png_init_io(png, fp);
  png_read_info(png, info);
  
  uint width      = png_get_image_width(png, info);
  uint height     = png_get_image_height(png, info);
  png_byte color_type = png_get_color_type(png, info);
  png_byte bit_depth  = png_get_bit_depth(png, info);
  
  // Read any color_type into 8bit depth, RGBA format.
  // See http://www.libpng.org/pub/png/libpng-manual.txt
  
  if(bit_depth == 16)
    png_set_strip_16(png);
    
  if(color_type == PNG_COLOR_TYPE_PALETTE)
    png_set_palette_to_rgb(png);
    
  // PNG_COLOR_TYPE_GRAY_ALPHA is always 8 or 16bit depth.
  if(color_type == PNG_COLOR_TYPE_GRAY && bit_depth < 8)
    png_set_expand_gray_1_2_4_to_8(png);
    
  if(png_get_valid(png, info, PNG_INFO_tRNS))
    png_set_tRNS_to_alpha(png);
    
  // These color_type don't have an alpha channel then fill it with 0xff.
  if(color_type == PNG_COLOR_TYPE_RGB ||
      color_type == PNG_COLOR_TYPE_GRAY ||
      color_type == PNG_COLOR_TYPE_PALETTE)
    png_set_filler(png, 0xFF, PNG_FILLER_AFTER);
    
  if(color_type == PNG_COLOR_TYPE_GRAY ||
      color_type == PNG_COLOR_TYPE_GRAY_ALPHA)
    png_set_gray_to_rgb(png);
    
  png_read_update_info(png, info);
  
  img.resize(height, png_get_rowbytes(png,info));
  rai::Array<byte*> cpointers = img.getCarray();
  //    row_pointers = (png_bytep*)malloc(sizeof(png_bytep) * height);
  //    for(int y = 0; y < height; y++) {
  //      row_pointers[y] = (png_byte*)malloc(png_get_rowbytes(png,info));
  //    }
  
  png_read_image(png, cpointers.p);
  
  img.resize(height, width, img.N/(height*width));
  
  fclose(fp);
  
  if(swap_rows) flip_image(img);
#else
  LOG(-2) <<"libpng not linked";
#endif
}
<|MERGE_RESOLUTION|>--- conflicted
+++ resolved
@@ -412,18 +412,9 @@
 
 void OpenGL::postRedrawEvent(bool fromWithinCallback) {
   auto fg = singletonGlSpinner();
-<<<<<<< HEAD
-  //HALT("not here!");
-  fg->mutex.lock();
-  if(!s->needsRedraw){
-    s->needsRedraw=1;
-  }
-  fg->mutex.unlock();
-=======
   if(!fromWithinCallback) fg->mutex.lock(RAI_HERE);
   if(!s->needsRedraw) s->needsRedraw=1;
   if(!fromWithinCallback) fg->mutex.unlock();
->>>>>>> 9fa87185
 }
 
 void OpenGL::resize(int w,int h) {
