--- conflicted
+++ resolved
@@ -656,23 +656,6 @@
     dxNear = cam.whRatio * dyNear;
     dxFar = cam.whRatio * dyFar;
   }
-<<<<<<< HEAD
-//  if(cam.heightAngle) {
-////    zFar = zNear + .1*(zFar-zNear);
-//    dyNear = zNear * ::sin(.5*cam.heightAngle/180.*RAI_PI);
-//    dyFar = zFar * ::sin(.5*cam.heightAngle/180.*RAI_PI);
-//    dxNear = cam.whRatio * dyNear;
-//    dxFar = cam.whRatio * dyFar;
-//  }
-=======
-  if(cam.focalLength) {
-//    zFar = zNear + .1*(zFar-zNear);
-    dyNear = zNear / cam.focalLength; //::sin(.5*cam.heightAngle/180.*RAI_PI);
-    dyFar = zFar / cam.focalLength; //::sin(.5*cam.heightAngle/180.*RAI_PI);
-    dxNear = cam.whRatio * dyNear;
-    dxFar = cam.whRatio * dyFar;
-  }
->>>>>>> 6557471a
   if(cam.heightAbs) {
     dyFar = dyNear = cam.heightAbs/2.;
     dxFar = dxNear = cam.whRatio * dyNear;
