--- conflicted
+++ resolved
@@ -66,14 +66,8 @@
   
   //high-level
   LGP_Tree();
-<<<<<<< HEAD
-  LGP_Tree(rai::KinematicWorld& kin, const char *folFileName);
-  LGP_Tree(rai::KinematicWorld& kin, FOL_World& fol);
-  void init(rai::KinematicWorld &kin, FOL_World &fol);
-=======
   LGP_Tree(const rai::KinematicWorld& _kin, const char *folFileName="fol.g");
   LGP_Tree(const rai::KinematicWorld& _kin, const FOL_World& _fol);
->>>>>>> be070fa0
   ~LGP_Tree();
   
   //-- methods called in the run loop
