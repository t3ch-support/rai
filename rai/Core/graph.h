--- conflicted
+++ resolved
@@ -100,13 +100,7 @@
   explicit Graph(const char* filename);                  ///< read from a file
   explicit Graph(istream& is);                           ///< read from a stream
   Graph(const std::map<std::string, std::string>& dict); ///< useful to represent Python dicts
-<<<<<<< HEAD
   Graph(std::initializer_list<struct NodeInitializer> list);         ///< initialize, e.g.: {"x", "b", {"a", 3.}, {"b", {"x"}, 5.}, {"c", rai::String("BLA")} };
-  Graph(std::initializer_list<const char*> list);
-=======
-  Graph(std::initializer_list<struct Nod> list);         ///< initialize, e.g.: {"x", "b", {"a", 3.}, {"b", {"x"}, 5.}, {"c", rai::String("BLA")} };
-//  Graph(std::initializer_list<const char*> list);
->>>>>>> 68ee5309
   Graph(const Graph& G);                                 ///< copy constructor
   ~Graph();
   bool operator!() const;                                ///< check if NoGraph
