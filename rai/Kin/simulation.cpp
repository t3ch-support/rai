--- conflicted
+++ resolved
@@ -211,13 +211,8 @@
   FrameL F;
   gripper->getSubtree(F);
   for(rai::Frame* f:F){
-<<<<<<< HEAD
     if(f->name.endsWith("finger1")) fing1=f->parent;
     if(f->name.endsWith("finger2")) fing2=f->parent;
-=======
-    if(f->name.endsWith("finger1")) fing1=f;
-    if(f->name.endsWith("finger2")) fing2=f;
->>>>>>> 3e6f121a
   }
   fing1 = fing1->getUpwardLink();
   fing2 = fing2->getUpwardLink();
