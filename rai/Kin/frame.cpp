/*  ------------------------------------------------------------------
    Copyright (c) 2017 Marc Toussaint
    email: marc.toussaint@informatik.uni-stuttgart.de

    This code is distributed under the MIT License.
    Please see <root-path>/LICENSE for details.
    --------------------------------------------------------------  */

#include <climits>
#include "frame.h"
#include "kin.h"
#include "uncertainty.h"
#include "contact.h"
#include "flag.h"

#ifdef RAI_GL
#include <Gui/opengl.h>
#endif

extern bool Geo_mesh_drawColors;

//===========================================================================

template<> const char* rai::Enum<rai::ShapeType>::names []= {
  "box", "sphere", "capsule", "mesh", "cylinder", "marker", "SSBox", "pointCloud", "ssCvx", "ssBox", NULL
};

template<> const char* rai::Enum<rai::JointType>::names []= {
  "hingeX", "hingeY", "hingeZ", "transX", "transY", "transZ", "transXY", "trans3", "transXYPhi", "universal", "rigid", "quatBall", "phiTransXY", "XBall", "free", "time", NULL
};

template<> const char* rai::Enum<rai::BodyType>::names []= {
  "dynamic", "kinematic", "static", NULL
};

//===========================================================================
//
// Frame
//

bool rai_Kin_frame_ignoreQuatNormalizationWarning = false;

rai::Frame::Frame(KinematicWorld& _K, const Frame* copyFrame)
  : K(_K) {
  
  ID=K.frames.N;
  K.frames.append(this);
  if(copyFrame) {
    const Frame& f = *copyFrame;
    name=f.name; Q=f.Q; X=f.X; tau=f.tau; ats=f.ats; active=f.active; flags=f.flags;
    //we cannot copy link! because we can't know if the frames already exist. KinematicWorld::copy copies the rel's !!
    if(copyFrame->joint) new Joint(*this, copyFrame->joint);
    if(copyFrame->shape) new Shape(*this, copyFrame->shape);
    if(copyFrame->inertia) new Inertia(*this, copyFrame->inertia);
  }
}

rai::Frame::Frame(Frame *_parent)
  : Frame(_parent->K) {
  CHECK(_parent, "");
  linkFrom(_parent);
}

rai::Frame::~Frame() {
  if(joint) delete joint;
  if(shape) delete shape;
  if(inertia) delete inertia;
  if(parent) unLink();
  while(contacts.N) delete contacts.last();
  while(parentOf.N) parentOf.last()->unLink();
//  K.frames.removeValue(this);
  CHECK_EQ(this, K.frames(ID), "")
  K.frames.remove(ID);
  listReindex(K.frames);
}

void rai::Frame::calc_X_from_parent() {
  CHECK(parent, "");
  tau = parent->tau;
  Transformation &from = parent->X;
  X = from;
  X.appendTransformation(Q);
  CHECK_EQ(X.pos.x, X.pos.x, "NAN transformation:" <<from <<'*' <<Q);
  if(joint) {
    Joint *j = joint;
    if(j->type==JT_hingeX || j->type==JT_transX || j->type==JT_XBall)  j->axis = from.rot.getX();
    if(j->type==JT_hingeY || j->type==JT_transY)  j->axis = from.rot.getY();
    if(j->type==JT_hingeZ || j->type==JT_transZ)  j->axis = from.rot.getZ();
    if(j->type==JT_transXYPhi)  j->axis = from.rot.getZ();
    if(j->type==JT_phiTransXY)  j->axis = from.rot.getZ();
  }
}

void rai::Frame::calc_Q_from_parent(bool enforceWithinJoint) {
  CHECK(parent,"");
  Q.setDifference(parent->X, X);
  if(joint && enforceWithinJoint) {
    arr q = joint->calc_q_from_Q(Q);
    joint->calc_Q_from_q(q, 0);
  }
}

void rai::Frame::getRigidSubFrames(FrameL &F) {
  for(Frame *f:parentOf) if(!f->joint) { F.append(f); f->getRigidSubFrames(F); }
}

FrameL rai::Frame::getPathToRoot(){
  FrameL pathToRoot;
  rai::Frame *f = this;
  while(f) {
    pathToRoot.prepend(f);
    f = f->parent;
  }
  return pathToRoot;
}

rai::Shape& rai::Frame::getShape(){
  if(!shape) shape = new Shape(*this);
  return *shape;
}

rai::Inertia &rai::Frame::getInertia() {
  if(!inertia) inertia = new Inertia(*this);
  return *inertia;
}

rai::Frame *rai::Frame::getUpwardLink(rai::Transformation &Qtotal, bool untilPartBreak) const {
  if(!!Qtotal) Qtotal.setZero();
  const Frame *p=this;
  while(p->parent) {
    if(!untilPartBreak){
      if(p->joint) break;
    }else{
      if(p->joint && p->joint->getDimFromType()!=1 && !p->joint->mimic) break;
    }
    if(!!Qtotal) Qtotal = p->Q*Qtotal;
    p = p->parent;
  }
  return (Frame*)p;
}

const char*rai::Frame::isPart(){
  rai::String *p = ats.find<rai::String>("part");
  if(p) return p->p;
  return 0;
}

void rai::Frame::getPartSubFrames(FrameL &F) {
  for(Frame *f:parentOf)
    if(!f->joint || !f->joint->isPartBreak()) { F.append(f); f->getRigidSubFrames(F); }
}

void rai::Frame::read(const Graph& ats) {
  //interpret some of the attributes
  ats.get(X, "X");
  ats.get(X, "pose");
  ats.get(Q, "Q");
  
  if(ats["type"]) ats["type"]->keys.last() = "shape"; //compatibility with old convention: 'body { type... }' generates shape
  
  if(ats["joint"]) {
    if(ats["B"]){ //there is an extra transform from the joint into this frame -> create an own joint frame
      Frame *f=new Frame(parent);
      f->name <<'|' <<name; //the joint frame is actually the link frame of all child frames
      f->ats.copy(ats, false, true);
      this->unLink();
      this->linkFrom(f);
      new Joint(*f);
      f->joint->read(ats);
    }else{
      new Joint(*this);
      joint->read(ats);
    }
  }
  if(ats["shape"] || ats["mesh"]) { shape = new Shape(*this); shape->read(ats); }
  if(ats["mass"]) { inertia = new Inertia(*this); inertia->read(ats); }
}

void rai::Frame::write(Graph& G){
  if(parent) G.newNode<rai::String>({"parent"}, {}, parent->name);
  if(joint) joint->write(G);
  if(shape) shape->write(G);
  if(inertia) inertia->write(G);

  if(parent) {
    if(!Q.isZero()) G.newNode<arr>({"Q"}, {}, Q.getArr7d());
  } else {
    if(!X.isZero()) G.newNode<arr>({"X"}, {}, X.getArr7d());
  }

  for(Node *n : ats) {
    StringA avoid = {"Q", "pose", "rel", "X", "from", "to", "q", "shape", "joint", "type", "color", "size", "contact", "mesh", "meshscale", "mass", "limits", "ctrl_H", "axis", "A", "B", "mimic"};
    if(!avoid.contains(n->keys.last())){
      n->newClone(G);
    }
  }
}

void rai::Frame::write(std::ostream& os) const {
  os <<name;

  if(parent) os <<" (" <<parent->name <<')';

  os <<" \t{ ";

//  if(parent) os <<"parent:" <<parent->name;

  if(joint) joint->write(os);
  if(shape) shape->write(os);
  if(inertia) inertia->write(os);
  
  if(parent) {
    if(!Q.isZero()) os <<" Q:<" <<Q <<'>';
  } else {
    if(!X.isZero()) os <<" X:<" <<X <<'>';
  }
  
  if(flags) {
    Enum<FrameFlagType> fl;
    os <<" FLAGS:";
    for(int i=0;; i++) {
      fl.x = FrameFlagType(i);
      if(!fl.name()) break;
      if(flags & (1<<fl.x)) os <<' ' <<fl.name();
    }
  }
  
  for(Node *n : ats) {
    StringA avoid = {"Q", "pose", "rel", "X", "from", "to", "q", "shape", "joint", "type", "color", "size", "contact", "mesh", "meshscale", "mass", "limits", "ctrl_H", "axis", "A", "B", "mimic"};
    if(!avoid.contains(n->keys.last())) os <<' ' <<*n;
  }
  
  os <<" }\n";
  //  if(mass) os <<"mass:" <<mass <<' ';
  //  if(type!=BT_dynamic) os <<"dyntype:" <<(int)type <<' ';
  //  uint i; Node *a;
  //  for(Type *  a:  ats)
  //      if(a->keys(0)!="X" && a->keys(0)!="pose") os <<*a <<' ';
}


/************* USER INTERFACE **************/

void rai::Frame::setShape(rai::ShapeType shape, const std::vector<double>& size){
  getShape().type() = shape;
  getShape().size() = size;
  getShape().createMeshes();
}

void rai::Frame::setPosition(const std::vector<double>& pos){
  X.pos.set(pos);
  if(parent) calc_Q_from_parent(false);
}

void rai::Frame::setQuaternion(const std::vector<double>& quat){
  X.rot.set(quat);
  X.rot.normalize();
  if(parent) calc_Q_from_parent(false);
}

void rai::Frame::setRelativePosition(const std::vector<double>& pos){
  CHECK(parent, "you cannot set relative position for a frame without parent");
  Q.pos.set(pos);
  calc_X_from_parent();
}

void rai::Frame::setRelativeQuaternion(const std::vector<double>& quat){
  CHECK(parent, "you cannot set relative position for a frame without parent");
  Q.rot.set(quat);
  Q.rot.normalize();
  calc_X_from_parent();
}

void rai::Frame::setPointCloud(const std::vector<double>& points, const std::vector<byte>& colors){
  getShape().type() = ST_pointCloud;
  if(!points.size()){
    cerr <<"given point cloud has zero size" <<endl;
    return;
  }
  getShape().mesh().V.clear().operator=(points).reshape(-1, 3);
  if(colors.size()){
    getShape().mesh().C.clear().operator=(convert<double>(byteA(colors))/255.).reshape(-1, 3);
  }
}

<<<<<<< HEAD
void rai::Frame::setConvexMesh(const std::vector<double>& points, double radius){
  if(!radius){
    getShape().type() = ST_mesh;
    getShape().mesh().V.clear().operator=(points).reshape(-1, 3);
    getShape().mesh().makeConvexHull();
  }else{
    getShape().type() = ST_ssCvx;
    getShape().sscCore().V.clear().operator=(points).reshape(-1, 3);
    getShape().mesh().setSSCvx(getShape().sscCore(), radius);
=======
void rai::Frame::setConvexMesh(const std::vector<double>& points, const std::vector<byte>& colors){
  getShape().type() = ST_mesh;
  getShape().mesh().V.clear().operator=(points).reshape(-1, 3);
  getShape().mesh().makeConvexHull();
  if(colors.size()){
    getShape().mesh().C.clear().operator=(convert<double>(byteA(colors))/255.).reshape(-1, 3);
>>>>>>> eaf975a6
  }
}

void rai::Frame::setColor(const std::vector<double>& color){
  getShape().mesh().C = color;
}

void rai::Frame::setJoint(rai::JointType jointType){
  if(joint) { delete joint; joint=NULL; }
  new Joint(*this, jointType);
}

arr rai::Frame::getMeshPoints(){
  return getShape().mesh().V;
}

/***********************************************************/

rai::Frame* rai::Frame::insertPreLink(const rai::Transformation &A) {
  //new frame between: parent -> f -> this
  Frame *f = new Frame(K);

  if(parent) {
    f->linkFrom(parent);
    parent->parentOf.removeValue(this);
    f->name <<parent->name <<'>' <<name;
  }else{
    f->name <<"NIL>" <<name;
  }
  parent=f;
  parent->parentOf.append(this);
  
  if(!!A) f->Q = A;
  
  return f;
}

rai::Frame* rai::Frame::insertPostLink(const rai::Transformation &B) {
  //new frame between: parent -> this -> f
  Frame *f = new Frame(K);
  if(name) f->name <<'<' <<name;
  
  //reconnect all outlinks from -> to
  f->parentOf = parentOf;
  for(Frame *b:parentOf) b->parent = f;
  parentOf.clear();
  f->Q = B;
  f->linkFrom(this);
  
  return f;
}

void rai::Frame::unLink() {
  CHECK(parent,"");
  parent->parentOf.removeValue(this);
  parent=NULL;
  Q.setZero();
  if(joint) { delete joint; joint=NULL; }
}

void rai::Frame::linkFrom(rai::Frame *_parent, bool adoptRelTransform) {
  CHECK(_parent,"you need to set a parent to link from");
  CHECK(!parent,"this frame is already linked to a parent");
  if(parent==_parent) return;
  parent=_parent;
  parent->parentOf.append(this);
  if(adoptRelTransform) Q = X/parent->X;
}

bool rai::Frame::isChildOf(const rai::Frame* par, int order) const{
  Frame *p = parent;
  while(p){
    if(p->joint) order--;
    if(order<0) return false;
    if(p==par) return true;
    p = p->parent;
  }
  return false;
}

rai::Joint::Joint(rai::Frame& f, rai::JointType _type) : Joint(f, (Joint*)NULL){
  setType(_type);
}

rai::Joint::Joint(Frame &f, Joint *copyJoint)
  : frame(&f), qIndex(UINT_MAX){
  CHECK(!frame->joint, "the Link already has a Joint");
  frame->joint = this;
  frame->K.reset_q();
  
  if(copyJoint) {
    qIndex=copyJoint->qIndex; dim=copyJoint->dim; mimic=reinterpret_cast<Joint*>(copyJoint->mimic?1l:0l); constrainToZeroVel=copyJoint->constrainToZeroVel;
    type=copyJoint->type; axis=copyJoint->axis; limits=copyJoint->limits; q0=copyJoint->q0; H=copyJoint->H;
    active=copyJoint->active;
    
    if(copyJoint->mimic) {
      mimic = frame->K.frames(copyJoint->mimic->frame->ID)->joint;
    }
    
    if(copyJoint->uncertainty) {
      new Uncertainty(this, copyJoint->uncertainty);
    }
  }
}

rai::Joint::Joint(Frame &from, Frame &f, Joint *copyJoint)
  : Joint(f, copyJoint) {
  frame->linkFrom(&from);
}

rai::Joint::~Joint() {
  frame->K.reset_q();
  frame->joint = NULL;
  //if(frame->parent) frame->unLink();
}

void rai::Joint::calc_Q_from_q(const arr &q, uint _qIndex) {
  rai::Transformation &Q = frame->Q;
//  if(type!=JT_rigid) Q.setZero();
  if(mimic) {
    Q = mimic->frame->Q;
  } else {
    switch(type) {
      case JT_hingeX: {
        Q.rot.setRadX(q.elem(_qIndex));
      } break;
      
      case JT_hingeY: {
        Q.rot.setRadY(q.elem(_qIndex));
      } break;
      
      case JT_hingeZ: {
        Q.rot.setRadZ(q.elem(_qIndex));
      } break;
      
      case JT_universal: {
        rai::Quaternion rot1, rot2;
        rot1.setRadX(q.elem(_qIndex));
        rot2.setRadY(q.elem(_qIndex+1));
        Q.rot = rot1*rot2;
      } break;
      
      case JT_quatBall: {
        Q.rot.set(q.p+_qIndex);
        {
          double n=Q.rot.normalization();
          if(!rai_Kin_frame_ignoreQuatNormalizationWarning) if(n<.1 || n>10.) LOG(-1) <<"quat normalization is extreme: " <<n;
        }
        Q.rot.normalize();
        Q.rot.isZero=false; //WHY? (gradient check fails without!)
      } break;
      
      case JT_free: {
        Q.pos.set(q.p+_qIndex);
        Q.rot.set(q.p+_qIndex+3);
        {
          double n=Q.rot.normalization();
          if(!rai_Kin_frame_ignoreQuatNormalizationWarning) if(n<.1 || n>10.) LOG(-1) <<"quat normalization is extreme: " <<n;
        }
        Q.rot.normalize();
        Q.rot.isZero=false;
      } break;
      
      case JT_XBall: {
        Q.pos.x = q.elem(_qIndex);
        Q.pos.y = 0.;
        Q.pos.z = 0.;
        Q.pos.isZero = false;
        Q.rot.set(q.p+_qIndex+1);
        {
          double n=Q.rot.normalization();
          if(n<.1 || n>10.) LOG(-1) <<"quat normalization is extreme: " <<n;
        }
        Q.rot.normalize();
        Q.rot.isZero=false;
      } break;
      
      case JT_transX: {
        Q.pos = q.elem(_qIndex)*Vector_x;
      } break;
      
      case JT_transY: {
        Q.pos = q.elem(_qIndex)*Vector_y;
      } break;
      
      case JT_transZ: {
        Q.pos = q.elem(_qIndex)*Vector_z;
      } break;
      
      case JT_transXY: {
        Q.pos.set(q.elem(_qIndex), q.elem(_qIndex+1), 0.);
      } break;
      
      case JT_trans3: {
        Q.pos.set(q.elem(_qIndex), q.elem(_qIndex+1), q.elem(_qIndex+2));
      } break;
      
      case JT_transXYPhi: {
        Q.pos.set(q.elem(_qIndex), q.elem(_qIndex+1), 0.);
        Q.rot.setRadZ(q.elem(_qIndex+2));
      } break;
      
      case JT_phiTransXY: {
        Q.rot.setRadZ(q.elem(_qIndex));
        Q.pos = Q.rot*Vector(q.elem(_qIndex+1), q.elem(_qIndex+2), 0.);
      } break;
      
      case JT_rigid:
        break;
        
      case JT_time:
        frame->tau = 1e-1 * q.elem(_qIndex);
        if(frame->tau<1e-10) frame->tau=1e-10;
        break;
      default: NIY;
    }
  }
  CHECK_EQ(Q.pos.x, Q.pos.x, "NAN transform");
  CHECK_EQ(Q.rot.w, Q.rot.w, "NAN transform");
  
  //    link->link = A * Q * B; //total rel transformation
}

arr rai::Joint::calc_q_from_Q(const rai::Transformation &Q) const {
  arr q;
  switch(type) {
    case JT_hingeX:
    case JT_hingeY:
    case JT_hingeZ: {
      q.resize(1);
      //angle
      rai::Vector rotv;
      Q.rot.getRad(q(0), rotv);
      if(q(0)>RAI_PI) q(0)-=RAI_2PI;
      if(type==JT_hingeX && rotv*Vector_x<0.) q(0)=-q(0);
      if(type==JT_hingeY && rotv*Vector_y<0.) q(0)=-q(0);
      if(type==JT_hingeZ && rotv*Vector_z<0.) q(0)=-q(0);
    } break;
    
    case JT_universal: {
      q.resize(2);
      //angle
      if(fabs(Q.rot.w)>1e-15) {
        q(0) = 2.0 * atan(Q.rot.x/Q.rot.w);
        q(1) = 2.0 * atan(Q.rot.y/Q.rot.w);
      } else {
        q(0) = RAI_PI;
        q(1) = RAI_PI;
      }
    } break;
    
    case JT_quatBall: {
      q.resize(4);
      q(0)=Q.rot.w;
      q(1)=Q.rot.x;
      q(2)=Q.rot.y;
      q(3)=Q.rot.z;
    } break;
    
    case JT_transX: {
      q.resize(1);
      q(0)=Q.pos.x;
    } break;
    case JT_transY: {
      q.resize(1);
      q(0)=Q.pos.y;
    } break;
    case JT_transZ: {
      q.resize(1);
      q(0)=Q.pos.z;
    } break;
    case JT_transXY: {
      q.resize(2);
      q(0)=Q.pos.x;
      q(1)=Q.pos.y;
    } break;
    case JT_transXYPhi: {
      q.resize(3);
      q(0)=Q.pos.x;
      q(1)=Q.pos.y;
      rai::Vector rotv;
      Q.rot.getRad(q(2), rotv);
      if(q(2)>RAI_PI) q(2)-=RAI_2PI;
      if(rotv*Vector_z<0.) q(2)=-q(2);
    } break;
    case JT_phiTransXY: {
      q.resize(3);
      rai::Vector rotv;
      Q.rot.getRad(q(0), rotv);
      if(q(0)>RAI_PI) q(0)-=RAI_2PI;
      if(rotv*Vector_z<0.) q(0)=-q(0);
      rai::Vector relpos = Q.rot/Q.pos;
      q(1)=relpos.x;
      q(2)=relpos.y;
    } break;
    case JT_trans3: {
      q.resize(3);
      q(0)=Q.pos.x;
      q(1)=Q.pos.y;
      q(2)=Q.pos.z;
    } break;
    case JT_rigid:
      break;
    case JT_free:
      q.resize(7);
      q(0)=Q.pos.x;
      q(1)=Q.pos.y;
      q(2)=Q.pos.z;
      q(3)=Q.rot.w;
      q(4)=Q.rot.x;
      q(5)=Q.rot.y;
      q(6)=Q.rot.z;
      break;
    case JT_XBall:
      q.resize(5);
      q(0)=Q.pos.x;
      q(1)=Q.rot.w;
      q(2)=Q.rot.x;
      q(3)=Q.rot.y;
      q(4)=Q.rot.z;
      break;
    case JT_time:
      q.resize(1);
      q(0) = 1e1 * frame->tau;
      break;
    default: NIY;
  }
  return q;
}

arr rai::Joint::getScrewMatrix() {
  arr S(2, dim, 3);
  S.setZero();
  rai::Vector axis;
  
  if(type==JT_hingeX) {
    axis = X().rot.getX();
    S(0,0, {}) = axis.getArr();
    S(1,0, {}) = (-axis ^ X().pos).getArr();
  }
  if(type==JT_hingeY) {
    axis = X().rot.getY();
    S(0,0, {}) = axis.getArr();
    S(1,0, {}) = (-axis ^ X().pos).getArr();
  }
  if(type==JT_hingeZ) {
    axis = X().rot.getZ();
    S(0,0, {}) = axis.getArr();
    S(1,0, {}) = (-axis ^ X().pos).getArr();
  } else if(type==JT_transX) {
    axis = X().rot.getX();
    S(1,0, {}) = axis.getArr();
  } else if(type==JT_transY) {
    axis = X().rot.getY();
    S(1,0, {}) = axis.getArr();
  } else if(type==JT_transZ) {
    axis = X().rot.getZ();
    S(1,0, {}) = axis.getArr();
  } else if(type==JT_transXY) {
    if(mimic) NIY;
    arr R = X().rot.getArr();
    S[1] = R({0,1});
  } else if(type==JT_transXYPhi) {
    if(mimic) NIY;
    arr R = X().rot.getArr();
    axis = R[2];
    S(1,0, {}) = R[0];
    S(1,1, {}) = R[1];
    S(0,2, {}) = axis.getArr();
    S(1,2, {}) = (-axis ^ (X().pos + X().rot*Q().pos)).getArr();
  } else if(type==JT_phiTransXY) {
    if(mimic) NIY;
    axis = X().rot.getX();
    S(0,0, {}) = axis.getArr();
    S(1,0, {}) = (-axis ^ X().pos).getArr();
    arr R = (X().rot*Q().rot).getArr();
    S[1] = R({0,1});
  }
  if(type==JT_trans3 || type==JT_free) {
    if(mimic) NIY;
    arr R = X().rot.getArr();
    S[1] = R;
  }
  if(type==JT_quatBall || type==JT_free) {
    uint offset=0;
    if(type==JT_free) offset=3;
    arr Jrot = X().rot.getArr() * Q().rot.getJacobian(); //transform w-vectors into world coordinate
    NIY; //Jrot /= sqrt(sumOfSqr( q({qIndex+offset, qIndex+offset+3}) )); //account for the potential non-normalization of q
    //    Jrot = crossProduct(Jrot, conv_vec2arr(pos_world-(X().pos+X().rot*Q().pos)) ); //cross-product of all 4 w-vectors with lever
    for(uint i=0; i<4; i++) for(uint k=0; k<3; k++) S(0, i+offset, k) = Jrot(k,i);
    Jrot = crossProduct(Jrot, conv_vec2arr(-(X().pos+X().rot*Q().pos)));  //cross-product of all 4 w-vectors with lever
    for(uint i=0; i<4; i++) for(uint k=0; k<3; k++) S(1, i+offset, k) = Jrot(k,i);
  }
  return S;
}

uint rai::Joint::getDimFromType() const {
  if(mimic) return 0;
  if(type>=JT_hingeX && type<=JT_transZ) return 1;
  if(type==JT_transXY) return 2;
  if(type==JT_transXYPhi) return 3;
  if(type==JT_phiTransXY) return 3;
  if(type==JT_trans3) return 3;
  if(type==JT_universal) return 2;
  if(type==JT_quatBall) return 4;
  if(type==JT_free) return 7;
  if(type==JT_rigid || type==JT_none) return 0;
  if(type==JT_XBall) return 5;
  if(type==JT_time) return 1;
  HALT("shouldn't be here");
  return 0;
}

arr rai::Joint::get_h() const {
  arr h(6);
  h.setZero();
  switch(type) {
    case rai::JT_rigid:
    case rai::JT_transXYPhi: break;
    case rai::JT_hingeX: h.resize(6).setZero(); h(0)=1.; break;
    case rai::JT_hingeY: h.resize(6).setZero(); h(1)=1.; break;
    case rai::JT_hingeZ: h.resize(6).setZero(); h(2)=1.; break;
    case rai::JT_transX: h.resize(6).setZero(); h(3)=1.; break;
    case rai::JT_transY: h.resize(6).setZero(); h(4)=1.; break;
    case rai::JT_transZ: h.resize(6).setZero(); h(5)=1.; break;
    default: NIY;
  }
  return h;
}

double& rai::Joint::getQ() {
  return frame->K.q.elem(qIndex);
}

void rai::Joint::makeRigid() {
  if(type!=JT_rigid){
    type=JT_rigid; frame->K.reset_q();
  }
}

void rai::Joint::makeFree(double H_cost){
  setType(JT_free);
  H=H_cost;
}

void rai::Joint::setType(rai::JointType _type){
  if(type!=_type){
    type = _type;
    dim = getDimFromType();
    frame->K.reset_q();
  }
}

void rai::Joint::flip(){
  frame->joint = 0;
  frame = frame->parent;
  CHECK(!frame->joint, "");
  frame->joint = this;
  frame->K.reset_q();
}

void rai::Joint::read(const Graph &G) {
  double d=0.;
  rai::String str;
  
  rai::Transformation A=0, B=0;
  
  G.get(A, "A");
  G.get(A, "from");
  if(G["BinvA"]) B.setInverse(A);
  G.get(B, "B");
  G.get(B, "to");
  
  //axis
  arr axis;
  if(G.get(axis, "axis")) {
    CHECK_EQ(axis.N, 3, "");
    Vector ax(axis);
    Transformation f;
    f.setZero();
    f.rot.setDiff(Vector_x, ax);
    A = A * f;
    B = -f * B;
  }
  
  if(!B.isZero()) {
    //new frame between: from -> f -> to
    CHECK_EQ(frame->parentOf.N, 1,"");
    Frame *follow = frame->parentOf.scalar();
    
    CHECK(follow->parent, "");
    CHECK(!follow->joint, "");
    follow->Q = B;
    B.setZero();
  }
  
  if(!A.isZero()) {
    frame->insertPreLink(A);
    A.setZero();
  }
  
  G.get(frame->Q, "Q");
  G.get(H, "ctrl_H");
  if(G.get(d, "joint"))        type=(JointType)d;
  else if(G.get(str, "joint")) { str >>type; }
  else if(G.get(d, "type"))    type=(JointType)d;
  else if(G.get(str, "type"))  { str >>type; }
  else type=JT_hingeX;
  
  dim = getDimFromType();
  
  if(G.get(d, "q")) {
    if(!dim) { //HACK convention
      frame->Q.rot.setRad(d, 1., 0., 0.);
    } else {
      CHECK(dim, "setting q (in config file) for 0-dim joint");
      q0 = consts<double>(d, dim);
      calc_Q_from_q(q0, 0);
    }
  } else if(G.get(q0, "q")) {
    CHECK_EQ(q0.N, dim, "given q (in config file) does not match dim");
    calc_Q_from_q(q0, 0);
  } else {
    //    link->Q.setZero();
    q0 = calc_q_from_Q(frame->Q);
  }
  
  //limit
  arr ctrl_limits;
  G.get(limits, "limits");
  if(limits.N && type!=JT_rigid && !mimic) {
    CHECK(limits.N>=2*qDim()/* || limits.N==2*qDim()+3*/, "parsed limits have wrong dimension: either lo-hi or lo-hi-vel-eff-acc");
  }
  G.get(ctrl_limits, "ctrl_limits");
  if(ctrl_limits.N && type!=JT_rigid) {
    if(!limits.N) limits.resizeAs(ctrl_limits).setZero();
    CHECK_EQ(3,ctrl_limits.N, "parsed ctrl_limits have wrong dimension");
    limits.append(ctrl_limits);
  }
  
  //coupled to another joint requires post-processing by the Graph::read!!
  if(G["mimic"]) {
    mimic=(Joint*)1;
    dim=0;
  }
}

void rai::Joint::write(Graph& g){
  g.newNode<Enum<JointType>>({"joint"}, {}, type);
  if(H!=1.) g.newNode<double>({"ctrl_H"}, {}, H);
  if(limits.N) g.newNode<arr>({"limits"}, {}, limits);
  if(mimic) g.newNode<rai::String>({"mimic"}, {}, STRING('(' <<mimic->frame->name <<')'));
}

void rai::Joint::write(std::ostream& os) const {
  os <<" joint:" <<type;
  if(H) os <<" ctrl_H:"<<H;
  if(limits.N) os <<" limits:[" <<limits <<"]";
  if(mimic) {
    os <<" mimic:(" <<mimic->frame->name <<')';
  }
  os <<' ';
//  Node *n;
//  if((n=frame->ats["Q"])) os <<*n <<' ';
//  if((n=frame->ats["q"])) os <<*n <<' ';
}

//===========================================================================
//
// Shape
//

rai::Shape::Shape(Frame &f, const Shape *copyShape)
  : frame(f), _type(ST_none) {
  
  CHECK(!frame.shape, "this frame already has a shape attached");
  frame.shape = this;
  if(copyShape) {
    const Shape& s = *copyShape;
    if(s._mesh) _mesh = s._mesh; //shallow shared_ptr copy!
    if(s._sscCore) _sscCore = s._sscCore; //shallow shared_ptr copy!
    _type = s._type;
    size = s.size;
    cont = s.cont;
    visual = s.visual;
  }else{
    mesh().C={.8,.8,.8};
  }
}

rai::Shape::~Shape() {
  frame.shape = NULL;
}

void rai::Shape::setMeshMimic(const rai::Frame *f) {
  CHECK(!_mesh, "");
  CHECK(f->shape->_mesh, "");
  _mesh = f->shape->_mesh;
}

void rai::Shape::read(const Graph& ats) {

  {
    double d;
    arr x;
    rai::String str;
    rai::FileToken fil;

    ats.get(size, "size");
    if(ats.get(mesh().C, "color")) {
      CHECK(mesh().C.N==3 || mesh().C.N==4,"");
      //    if(x.N==3){ memmove(color, x.p, 3*sizeof(double)); color[3]=1.; }
      //    else memmove(color, x.p, 4*sizeof(double));
    }
    if(ats.get(d, "shape"))        { type()=(ShapeType)(int)d;}
    else if(ats.get(str, "shape")) { str>> type(); }
    else if(ats.get(d, "type"))    { type()=(ShapeType)(int)d;}
    else if(ats.get(str, "type"))  { str>> type(); }
    if(ats.get(str, "mesh"))     { mesh().read(FILE(str), str.getLastN(3).p, str); }
    else if(ats.get(fil, "mesh"))     {
      fil.cd_file();
      mesh().read(fil.getIs(), fil.name.getLastN(3).p, fil.name);
    }
    if(ats.get(d, "meshscale"))  { mesh().scale(d); }
    if(ats.get(x, "meshscale"))  { mesh().scale(x(0), x(1), x(2)); }

    if(mesh().V.N && type()==ST_none) type()=ST_mesh;

    //colored box?
    if(ats["coloredBox"]) {
      CHECK_EQ(mesh().V.d0, 8, "I need a box");
      arr col=mesh().C;
      mesh().C.resize(mesh().T.d0, 3);
      for(uint i=0; i<mesh().C.d0; i++) {
        if(i==2 || i==3) mesh().C[i] = col; //arr(color, 3);
        else if(i>=4 && i<=7) mesh().C[i] = 1.;
        else mesh().C[i] = .5;
      }
    }

    createMeshes();
  }


  
  if(ats["contact"]){
    double d;
    if(ats.get(d, "contact")) cont = (char)d;
    else cont=1;
  }
  if(ats["noVisual"]){
    visual=false;
  }

  //center the mesh:
  if(type()==rai::ST_mesh && mesh().V.N) {
    if(ats["rel_includes_mesh_center"]) {
      mesh().center();
    }
    //    if(c.length()>1e-8 && !ats["rel_includes_mesh_center"]){
    //      frame.link->Q.addRelativeTranslation(c);
    //      frame.ats.newNode<bool>({"rel_includes_mesh_center"}, {}, true);
    //    }
  }
  
  //compute the bounding radius
//  if(mesh().V.N) mesh_radius = mesh().getRadius();
}

void rai::Shape::write(std::ostream& os) const {
  os <<" shape:" <<_type;
  if(_type!=ST_mesh) os <<" size:[" <<size <<"]";
  
  Node *n;
  if((n=frame.ats["color"])) os <<' ' <<*n;
  if((n=frame.ats["mesh"])) os <<' ' <<*n;
  if((n=frame.ats["meshscale"])) os <<' ' <<*n;
  if(cont) os <<" contact:" <<(int)cont;
}

void rai::Shape::write(Graph& g){
  g.newNode<rai::Enum<ShapeType>>({"shape"}, {}, type());
  if(type()!=ST_mesh)
    g.newNode<arr>({"size"}, {}, size);
  if(mesh().C.N>0 && mesh().C.N<=4)
    g.newNode<arr>({"color"}, {}, mesh().C);
  if(cont) g.newNode<int>({"contact"}, {}, cont);
}

void rai::Shape::glDraw(OpenGL& gl) {
#ifdef RAI_GL
  //set name (for OpenGL selection)
  glPushName((frame.ID <<2) | 1);
  if(frame.K.orsDrawColors && !frame.K.orsDrawIndexColors && !gl.drawMode_idColor) {
    if(mesh().C.N) glColor(mesh().C); //color[0], color[1], color[2], color[3]*world.orsDrawAlpha);
    else   glColor(.5, .5, .5);
  }
  if(frame.K.orsDrawIndexColors) gl.drawId(frame.ID);
  
  double GLmatrix[16];
  frame.X.getAffineMatrixGL(GLmatrix);
  glLoadMatrixd(GLmatrix);
  
  if(!frame.K.orsDrawShapes) {
    double scale=.33*(size(0)+size(1)+size(2) + 2.*size(3)); //some scale
    if(!scale) scale=1.;
    scale*=.3;
    glDrawAxes(scale);
    glColor(0, 0, .5);
    glDrawSphere(.1*scale);
  }

  //default!
  if(frame.K.orsDrawShapes) {
    CHECK(_type!=rai::ST_none, "shape type is not initialized");

    if(gl.drawMode_idColor) Geo_mesh_drawColors=false; else Geo_mesh_drawColors=true;
    if(_type==rai::ST_marker){
      if(frame.K.orsDrawMarkers)
        glDrawDiamond(size(0)/5., size(0)/5., size(0)/5.); glDrawAxes(size(0), !gl.drawMode_idColor);
    }else{
      if(!mesh().V.N){
        LOG(1) <<"trying to draw empty mesh";
      }else{
        mesh().glDraw(gl);
      }
    }
  }

  if(frame.K.orsDrawZlines) {
    glColor(0, .7, 0);
    glBegin(GL_LINES);
    glVertex3d(0., 0., 0.);
    glVertex3d(0., 0., -frame.X.pos.z);
    glEnd();
  }
  
  if(frame.K.orsDrawBodyNames) {
    glColor(1,1,1);
    glDrawText(frame.name, 0, 0, 0);
  }
  
  glPopName();
#endif
}




void rai::Shape::createMeshes() {
  //create mesh for basic shapes
  switch(_type) {
    case rai::ST_none: HALT("shapes should have a type - somehow wrong initialization..."); break;
    case rai::ST_box:
      mesh().clear();
      mesh().setBox();
      mesh().scale(size(0), size(1), size(2));
      break;
    case rai::ST_sphere:{
      sscCore().V = arr(1,3, {0.,0.,0.});
      double rad=1;
      if(size.N==1) rad=size(0);
      else rad=size(3);
      mesh().setSSCvx(sscCore(), rad);
      //      mesh().setSphere();
      //      mesh().scale(size(3), size(3), size(3));
    } break;
    case rai::ST_cylinder:
      CHECK(size(3)>1e-10,"");
      mesh().setCylinder(size(3), size(2));
      break;
    case rai::ST_capsule:
      CHECK(size(-1)>1e-10,"");
      sscCore().V = arr(2,3, {0.,0.,-.5*size(-2), 0.,0.,.5*size(-2)});
      mesh().setSSCvx(sscCore(), size(-1));
      //      mesh().setCappedCylinder(size(3), size(2));
      //      mesh().setSSBox(2.*size(3), 2.*size(3), size(2)+2.*size(3), size(3));
      break;
    case rai::ST_retired_SSBox:
      HALT("deprecated?");
      mesh().setSSBox(size(0), size(1), size(2), size(3));
      break;
    case rai::ST_marker:
      break;
    case rai::ST_mesh:
    case rai::ST_pointCloud:
      if(!mesh().V.N) LOG(-1) <<"mesh needs to be loaded";
      break;
    case rai::ST_ssCvx:
      CHECK(size(-1)>1e-10,"");
      if(!sscCore().V.N) {
        CHECK(mesh().V.N, "mesh or sscCore needs to be loaded");
        sscCore() = mesh();
      }
      mesh().setSSCvx(sscCore(), size(3));
      break;
    case rai::ST_ssBox: {
      if(size(3)<1e-10) {
        sscCore().setBox();
        sscCore().scale(size(0), size(1), size(2));
        mesh() = sscCore();
        break;
      }
      double r = size(3);
      CHECK(size.N==4 && r>1e-10,"");
      for(uint i=0;i<3;i++) if(size(i)<2.*r) size(i) = 2.*r;
      sscCore().setBox();
      sscCore().scale(size(0)-2.*r, size(1)-2.*r, size(2)-2.*r);
      mesh().setSSBox(size(0), size(1), size(2), r);
      //      mesh().setSSCvx(sscCore, r);
    } break;
    default: NIY;
  }
}

rai::Inertia::Inertia(Frame &f, Inertia *copyInertia) : frame(f), type(BT_kinematic) {
  CHECK(!frame.inertia, "this frame already has inertia");
  frame.inertia = this;
  if(copyInertia) {
    mass = copyInertia->mass;
    matrix = copyInertia->matrix;
    type = copyInertia->type;
    com = copyInertia->com;
    force = copyInertia->force;
    torque = copyInertia->torque;
  }
}

rai::Inertia::~Inertia() {
  frame.inertia = NULL;
}

void rai::Inertia::defaultInertiaByShape() {
  CHECK(frame.shape, "");
  
  //add inertia to the body
  switch(frame.shape->type()) {
    case ST_sphere:   inertiaSphere(matrix.p(), mass, 1000., frame.shape->radius());  break;
    case ST_ssBox:
    case ST_box:      inertiaBox(matrix.p(), mass, 1000., frame.shape->size(0), frame.shape->size(1), frame.shape->size(2));  break;
    case ST_capsule:
    case ST_cylinder: inertiaCylinder(matrix.p(), mass, 1000., frame.shape->size(2), frame.shape->size(3));  break;
    default: HALT("not implemented for this shape type");
  }
}

arr rai::Inertia::getFrameRelativeWrench() {
  arr f(6);
  rai::Vector fo = frame.X.rot/force;
  rai::Vector to = frame.X.rot/(torque + ((frame.X.rot*com)^force));
  f(0)=to.x;  f(1)=to.y;  f(2)=to.z;
  f(3)=fo.x;  f(4)=fo.y;  f(5)=fo.z;
  return f;
}

void rai::Inertia::write(std::ostream &os) const {
  os <<" mass:" <<mass;
}

void rai::Inertia::write(Graph& g){
  g.newNode<double>({"mass"}, {}, mass);
}

void rai::Inertia::read(const Graph& G) {
  double d;
  if(G.get(d, "mass")) {
    mass=d;
    matrix.setId();
    matrix *= .2*d;
    if(frame.shape) defaultInertiaByShape();
  }
  if(G["fixed"])       type=BT_static;
  if(G["static"])      type=BT_static;
  if(G["kinematic"])   type=BT_kinematic;
  if(G["dynamic"])     type=BT_dynamic;
  if(G.get(d,"dyntype")) type=(BodyType)d;
}

RUN_ON_INIT_BEGIN(frame)
JointL::memMove=true;
RUN_ON_INIT_END(frame)<|MERGE_RESOLUTION|>--- conflicted
+++ resolved
@@ -283,8 +283,7 @@
   }
 }
 
-<<<<<<< HEAD
-void rai::Frame::setConvexMesh(const std::vector<double>& points, double radius){
+void rai::Frame::setConvexMesh(const std::vector<double>& points, const std::vector<byte>& colors, double radius){
   if(!radius){
     getShape().type() = ST_mesh;
     getShape().mesh().V.clear().operator=(points).reshape(-1, 3);
@@ -293,14 +292,9 @@
     getShape().type() = ST_ssCvx;
     getShape().sscCore().V.clear().operator=(points).reshape(-1, 3);
     getShape().mesh().setSSCvx(getShape().sscCore(), radius);
-=======
-void rai::Frame::setConvexMesh(const std::vector<double>& points, const std::vector<byte>& colors){
-  getShape().type() = ST_mesh;
-  getShape().mesh().V.clear().operator=(points).reshape(-1, 3);
-  getShape().mesh().makeConvexHull();
+  }
   if(colors.size()){
     getShape().mesh().C.clear().operator=(convert<double>(byteA(colors))/255.).reshape(-1, 3);
->>>>>>> eaf975a6
   }
 }
 
