/*  ------------------------------------------------------------------
    Copyright (c) 2017 Marc Toussaint
    email: marc.toussaint@informatik.uni-stuttgart.de

    This code is distributed under the MIT License.
    Please see <root-path>/LICENSE for details.
    --------------------------------------------------------------  */

#pragma once

#include <Core/util.h>
#include <Geo/geo.h>
#include <Core/graph.h>
#include <Geo/mesh.h>
#include <Geo/geoms.h>

/* TODO:
 * replace the types by more fundamental:
 *  shapes: ssbox or ssmesh -- nothing else
 *  joint: 7bits
 *
 */

namespace rai {
struct Frame;
struct Joint;
struct Shape;
struct Inertia;
struct Contact;
enum JointType { JT_none=-1, JT_hingeX=0, JT_hingeY=1, JT_hingeZ=2, JT_transX=3, JT_transY=4, JT_transZ=5, JT_transXY=6, JT_trans3=7, JT_transXYPhi=8, JT_universal=9, JT_rigid=10, JT_quatBall=11, JT_phiTransXY=12, JT_XBall, JT_free, JT_time };
enum BodyType  { BT_none=-1, BT_dynamic=0, BT_kinematic, BT_static };
}

typedef rai::Array<rai::Frame*> FrameL;
typedef rai::Array<rai::Joint*> JointL;
typedef rai::Array<rai::Shape*> ShapeL;

extern rai::Frame& NoFrame;
//extern rai::Shape& NoShape;
//extern rai::Joint& NoJoint;

namespace rai {

//===========================================================================

/// a Frame can have a link (also joint), shape (visual or coll), and/or intertia (mass) attached to it
struct Frame : NonCopyable{
  struct KinematicWorld& K;  ///< a Frame is uniquely associated with a KinematicConfiguration
  uint ID;                   ///< unique identifier
  String name;               ///< name
  Frame *parent=NULL;        ///< parent frame
  FrameL parentOf;           ///< list of children [TODO: rename]
  Transformation Q=0;        ///< relative transform to parent
  Transformation X=0;        ///< frame's absolute pose
  double tau=0.;            ///< frame's absolute time (could be thought as part of the transformation X in space-time)
  Graph ats;                 ///< list of any-type attributes
  bool active=true;          ///< if false, this frame is skipped in computations (e.g. in fwd propagation)
  int flags=0;               ///< various flags that are used by task maps to impose costs/constraints in KOMO
  
  //attachments to the frame
  Joint *joint=NULL;         ///< this frame is an articulated joint
  Shape *shape=NULL;         ///< this frame has a (collision or visual) geometry
  Inertia *inertia=NULL;     ///< this frame has inertia (is a mass)
  Array<Contact*> contacts;  ///< this frame is in (near-) contact with other frames
  
  Frame(KinematicWorld& _K, const Frame *copyBody=NULL);
  Frame(Frame *_parent);
  ~Frame();
  
  //accessors to attachments
  Shape& getShape();
  Inertia& getInertia();

  //low-level fwd kinematics computation
  void calc_X_from_parent();
  void calc_Q_from_parent(bool enforceWithinJoint = true);
  
  //structural operations
  Frame* insertPreLink(const rai::Transformation& A=0);
  Frame* insertPostLink(const rai::Transformation& B=0);
  void unLink();
  void linkFrom(Frame *_parent, bool adoptRelTransform=false);

  //structural information/retrieval
  bool isChildOf(const Frame* par, int order=1) const;
  void getRigidSubFrames(FrameL& F); ///< recursively collect all rigidly attached sub-frames (e.g., shapes of a link), (THIS is not included)
  FrameL getPathToRoot();
  Frame* getUpwardLink(rai::Transformation& Qtotal=NoTransformation, bool untilPartBreak=false) const; ///< recurse upward BEFORE the next joint and return relative transform (this->Q is not included!b)
  const char* isPart();
  void getPartSubFrames(FrameL& F); ///< recursively collect all frames of this part

  //I/O
  void read(const Graph &ats);
  void write(Graph &G);
  void write(std::ostream& os) const;

  //-- HIGHER LEVEL USER INTERFACE
  void setShape(rai::ShapeType shape, const std::vector<double>& size);
  void setPosition(const std::vector<double>& pos);
  void setQuaternion(const std::vector<double>& quat);
  void setRelativePosition(const std::vector<double>& pos);
  void setRelativeQuaternion(const std::vector<double>& quat);
<<<<<<< HEAD
  void setPointCloud(const std::vector<double>& points, const std::vector<byte>& colors={});
  void setConvexMesh(const std::vector<double>& points, const std::vector<byte>& colors={}, double radius=0.);
=======
  void setPointCloud(const std::vector<double>& points, const std::vector<byte>& colors);
  void setConvexMesh(const std::vector<double>& points, const std::vector<byte>& colors, double radius=0.);
>>>>>>> 763cc716
  void setColor(const std::vector<double>& color);
  void setJoint(rai::JointType jointType);

  arr getPosition(){ return X.pos.getArr(); }
  arr getQuaternion(){ return X.rot.getArr4d(); }
  arr getRotationMatrix(){ return X.rot.getArr(); }
  arr getRelativePosition(){ return Q.pos.getArr(); }
  arr getRelativeQuaternion(){ return Q.rot.getArr(); }
  arr getMeshPoints();
};
stdOutPipe(Frame)

//===========================================================================

/// for a Frame with Joint-Link, the relative transformation 'Q' is articulated
struct Joint : NonCopyable{
  Frame *frame;
  
  // joint information
  uint dim=0;
  uint qIndex;
  byte generator;    ///< (7bits), h in Featherstone's code (indicates basis vectors of the Lie algebra, but including the middle quaternion w)
  arr limits;        ///< joint limits (lo, up, [maxvel, maxeffort])
  arr q0;            ///< joint null position
  double H=1.;       ///< control cost scalar
  
  Joint *mimic=NULL; ///< if non-NULL, this joint's state is identical to another's
  
  Vector axis=0;          ///< joint axis (same as X.rot.getX() for standard hinge joints)
  Enum<JointType> type;   ///< joint type
  bool constrainToZeroVel=false;
  bool active=true;  ///< if false, this joint is not considered part of the q-vector
  
  //attachments to the joint
  struct Uncertainty *uncertainty=NULL;
  
  Joint(Frame& f, JointType type);
  Joint(Frame& f, Joint* copyJoint=NULL);
  Joint(Frame& from, Frame& f, Joint* copyJoint=NULL);
  ~Joint();
  
  const Transformation& X() const { return frame->parent->X; }
  const Transformation& Q() const { return frame->Q; }
  Frame *from() const { return frame->parent; }
  
  uint qDim() { return dim; }
  void calc_Q_from_q(const arr& q, uint n);
  arr calc_q_from_Q(const Transformation &Q) const;
  arr getScrewMatrix();
  uint getDimFromType() const;
  arr get_h() const;
  
  bool isPartBreak(){ return dim!=1 || type==JT_time; }

  //access the K's q vector
  double& getQ();
  
  //structural operations
  void makeRigid();
  void makeFree(double H_cost=0.);
  void setType(JointType _type);
  void flip();

  void read(const Graph& G);
  void write(Graph &g);
  void write(std::ostream& os) const;
};
stdOutPipe(Joint)

//===========================================================================

/// a Frame with Inertia has mass and, in physical simulation, has forces associated with it
struct Inertia : NonCopyable {
  Frame& frame;
  double mass=-1.;
  Matrix matrix=0;
  Enum<BodyType> type;
  Vector com=0;             ///< its center of mass
  Vector force=0, torque=0; ///< current forces applying on the body
  
  Inertia(Frame& f, rai::Inertia *copyInertia=NULL);
  ~Inertia();
  
  void defaultInertiaByShape();
  arr getFrameRelativeWrench();
  
  void write(std::ostream& os) const;
  void write(Graph &g);
  void read(const Graph& G);
};
stdOutPipe(Inertia)

//===========================================================================

/// a Frame with Shape is a collision or visual object
struct Shape : NonCopyable, GLDrawer {
  Frame& frame;
  ptr<Mesh> _mesh;
  ptr<Mesh> _sscCore;
  Enum<ShapeType> _type;
  arr size;

  void setMeshMimic(const Frame* f);
  double radius() { if(size.N) return size(-1); return 0.; }
  Enum<ShapeType>& type() { return _type; }
  Mesh& mesh() { if(!_mesh) _mesh = make_shared<Mesh>();  return *_mesh; }
  Mesh& sscCore() { if(!_sscCore) _sscCore = make_shared<Mesh>();  return *_sscCore; }
  double alpha() { arr& C=mesh().C; if(C.N==4) return C(3); return 1.; }

  void createMeshes();

//  Enum<ShapeType> type;
//  arr size;
//  Mesh mesh, sscCore;
//  double mesh_radius=0.;
  char cont=0;           ///< are contacts registered (or filtered in the callback)
  bool visual=true;
  
  Shape(Frame& f, const Shape *copyShape=NULL); //new Shape, being added to graph and body's shape lists
  virtual ~Shape();

  bool canCollideWith(const Frame *f) const{
    if(!cont) return false;
    if(!f->shape || !f->shape->cont) return false;
    Frame *a = frame.getUpwardLink();
    Frame *b = f->getUpwardLink();
    if(a==b) return false;
    if(cont<0) if(a->isChildOf(b, -cont)) return false;
    if(f->shape->cont<0)  if(b->isChildOf(a, -f->shape->cont)) return false;
    return true;
  }

  void read(const Graph &ats);
  void write(std::ostream& os) const;
  void write(Graph &g);
  void glDraw(OpenGL&);
};

//===========================================================================

}// namespace rai
<|MERGE_RESOLUTION|>--- conflicted
+++ resolved
@@ -100,13 +100,8 @@
   void setQuaternion(const std::vector<double>& quat);
   void setRelativePosition(const std::vector<double>& pos);
   void setRelativeQuaternion(const std::vector<double>& quat);
-<<<<<<< HEAD
   void setPointCloud(const std::vector<double>& points, const std::vector<byte>& colors={});
   void setConvexMesh(const std::vector<double>& points, const std::vector<byte>& colors={}, double radius=0.);
-=======
-  void setPointCloud(const std::vector<double>& points, const std::vector<byte>& colors);
-  void setConvexMesh(const std::vector<double>& points, const std::vector<byte>& colors, double radius=0.);
->>>>>>> 763cc716
   void setColor(const std::vector<double>& color);
   void setJoint(rai::JointType jointType);
 
